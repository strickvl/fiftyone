
**/*.DS_store

__pycache__
*.py[cod]

*.egg-info
.project
.pydevproject
**/*.ipynb_checkpoints
.idea

*~

build/
dist/

/docs/build/
<<<<<<< HEAD
/docs/api/
/eta/
=======
/docs/source/api/
>>>>>>> 103571eb
<|MERGE_RESOLUTION|>--- conflicted
+++ resolved
@@ -15,10 +15,7 @@
 build/
 dist/
 
+/eta/
+
 /docs/build/
-<<<<<<< HEAD
-/docs/api/
-/eta/
-=======
-/docs/source/api/
->>>>>>> 103571eb
+/docs/source/api/