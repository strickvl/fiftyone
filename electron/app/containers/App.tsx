import { remote, ipcRenderer } from "electron";
import React, { ReactNode, useState, useRef } from "react";
import { Button, Modal, Label } from "semantic-ui-react";

import Sidebar from "../components/Sidebar";
import PortForm from "../components/PortForm";
import {
  updateState,
  updateConnected,
  updatePort,
  updateLoading,
} from "../actions/update";
import { getSocket, useSubscribe } from "../utils/socket";
import connect from "../utils/connect";

type Props = {
  children: ReactNode;
};

function App(props: Props) {
  const { loading, children, dispatch, update, connected, port } = props;
  const portRef = useRef();
<<<<<<< HEAD
  const socket = getSocket(port, "state");
  const [result, setResultFromForm] = useState({ port, connected });
=======
  const [result, setResultFromForm] = useState({ port, connected });
  const [socket, setSocket] = useState(getSocket(result.port, "state"));

>>>>>>> a4cf084a
  useSubscribe(socket, "connect", () => {
    dispatch(updateConnected(true));
    if (loading) {
      socket.emit("get_current_state", "", (data) => {
        dispatch(updateState(data));
        dispatch(updateLoading(false));
      });
    }
  });
  if (socket.connected && !connected) {
    dispatch(updateConnected(true));
    dispatch(updateLoading(true));
    socket.emit("get_current_state", "", (data) => {
      dispatch(updateState(data));
      dispatch(updateLoading(false));
    });
  }
  setTimeout(() => {
    if (loading && !connected) {
      dispatch(updateLoading(false));
    }
  }, 250);
  useSubscribe(socket, "disconnect", () => console.log("disconnected"));
  useSubscribe(socket, "update", (data) => {
    if (data.close) {
      remote.getCurrentWindow().close();
    }
    dispatch(updateState(data));
  });

  ipcRenderer.on("update-session-config", (event, message) => {
    portRef.current.ref.current.click();
  });
  const bodyStyle = { height: "100%", padding: "1em" };
  if (connected) bodyStyle.marginLeft = 260;

  return (
    <>
      <Modal
        trigger={<Button style={{ display: "none" }} ref={portRef}></Button>}
        size="tiny"
        onClose={() => {
          dispatch(updatePort(result.port));
<<<<<<< HEAD
          dispatch(updateConnected(result.connected));
=======
          setSocket(getSocket(result.port, "state"));
>>>>>>> a4cf084a
        }}
      >
        <Modal.Header>Port number</Modal.Header>
        <Modal.Content>
          <Modal.Description>
            <PortForm
              setResult={setResultFromForm}
              connected={connected}
              port={port}
              invalid={false}
            />
          </Modal.Description>
        </Modal.Content>
      </Modal>
      <Sidebar />
      <div style={bodyStyle}>{children}</div>
    </>
  );
}

export default connect(App);<|MERGE_RESOLUTION|>--- conflicted
+++ resolved
@@ -20,14 +20,9 @@
 function App(props: Props) {
   const { loading, children, dispatch, update, connected, port } = props;
   const portRef = useRef();
-<<<<<<< HEAD
-  const socket = getSocket(port, "state");
-  const [result, setResultFromForm] = useState({ port, connected });
-=======
   const [result, setResultFromForm] = useState({ port, connected });
   const [socket, setSocket] = useState(getSocket(result.port, "state"));
 
->>>>>>> a4cf084a
   useSubscribe(socket, "connect", () => {
     dispatch(updateConnected(true));
     if (loading) {
@@ -71,11 +66,7 @@
         size="tiny"
         onClose={() => {
           dispatch(updatePort(result.port));
-<<<<<<< HEAD
-          dispatch(updateConnected(result.connected));
-=======
           setSocket(getSocket(result.port, "state"));
->>>>>>> a4cf084a
         }}
       >
         <Modal.Header>Port number</Modal.Header>
