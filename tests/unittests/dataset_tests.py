"""
FiftyOne dataset-related unit tests.

| Copyright 2017-2021, Voxel51, Inc.
| `voxel51.com <https://voxel51.com/>`_
|
"""
import gc
import unittest
import os

import eta.core.utils as etau

import fiftyone as fo
from fiftyone import ViewField as F
import fiftyone.core.odm as foo

from decorators import drop_datasets


class DatasetTests(unittest.TestCase):
    @drop_datasets
    def test_list_datasets(self):
        self.assertIsInstance(fo.list_datasets(), list)

    @drop_datasets
    def test_delete_dataset(self):
        IGNORED_DATASET_NAMES = fo.list_datasets()

        def list_datasets():
            return [
                name
                for name in fo.list_datasets()
                if name not in IGNORED_DATASET_NAMES
            ]

        dataset_names = ["test_%d" % i for i in range(10)]

        datasets = {name: fo.Dataset(name) for name in dataset_names}
        self.assertListEqual(list_datasets(), dataset_names)

        name = dataset_names.pop(0)
        datasets[name].delete()
        self.assertListEqual(list_datasets(), dataset_names)
        with self.assertRaises(ValueError):
            len(datasets[name])

        name = dataset_names.pop(0)
        fo.delete_dataset(name)
        self.assertListEqual(list_datasets(), dataset_names)
        with self.assertRaises(ValueError):
            len(datasets[name])

        new_dataset = fo.Dataset(name)
        self.assertEqual(len(new_dataset), 0)

    @drop_datasets
    def test_backing_doc_class(self):
        dataset_name = self.test_backing_doc_class.__name__
        dataset = fo.Dataset(dataset_name)
        self.assertTrue(
            issubclass(dataset._sample_doc_cls, foo.DatasetSampleDocument)
        )

    @drop_datasets
    def test_dataset_info(self):
        dataset_name = self.test_dataset_info.__name__

        dataset = fo.Dataset(dataset_name)

        self.assertEqual(dataset.info, {})
        self.assertIsInstance(dataset.info, dict)

        classes = ["cat", "dog"]

        dataset.info["classes"] = classes
        dataset.save()

        del dataset
        gc.collect()  # force garbage collection

        dataset2 = fo.load_dataset(dataset_name)

        self.assertTrue("classes" in dataset2.info)
        self.assertEqual(classes, dataset2.info["classes"])

    @drop_datasets
    def test_meta_dataset(self):
        dataset_name = self.test_meta_dataset.__name__
        dataset1 = fo.Dataset(dataset_name)

        field_name = "field1"
        ftype = fo.IntField

        dataset1.add_sample_field(field_name, ftype)
        fields = dataset1.get_field_schema()
        self.assertIsInstance(fields[field_name], ftype)

        dataset1b = fo.load_dataset(dataset_name)
        fields = dataset1b.get_field_schema()
        self.assertIsInstance(fields[field_name], ftype)

        dataset1.delete_sample_field("field1")
        with self.assertRaises(KeyError):
            fields = dataset1.get_field_schema()
            fields[field_name]

        with self.assertRaises(KeyError):
            dataset1b = fo.load_dataset(dataset_name)
            fields = dataset1b.get_field_schema()
            fields[field_name]

        dataset1c = fo.load_dataset(dataset_name)
        self.assertIs(dataset1c, dataset1)
        dataset1c = fo.load_dataset(dataset_name)
        self.assertIs(dataset1c, dataset1)

    @drop_datasets
    def test_merge_samples1(self):
        # Windows compatibility
        def expand_path(path):
            return os.path.abspath(os.path.expanduser(path))

        dataset1 = fo.Dataset()
        dataset2 = fo.Dataset()

        common_filepath = expand_path("/path/to/image.png")
        filepath1 = expand_path("/path/to/image1.png")
        filepath2 = expand_path("/path/to/image2.png")

        common1 = fo.Sample(filepath=common_filepath, field=1)
        common2 = fo.Sample(filepath=common_filepath, field=2)

        dataset1.add_sample(fo.Sample(filepath=filepath1, field=1))
        dataset1.add_sample(common1)

        dataset2.add_sample(fo.Sample(filepath=filepath2, field=2))
        dataset2.add_sample(common2)

        # Standard merge

        dataset12 = dataset1.clone()
        dataset12.merge_samples(dataset2)
        self.assertEqual(len(dataset12), 3)
        common12_view = dataset12.match(F("filepath") == common_filepath)
        self.assertEqual(len(common12_view), 1)

        common12 = common12_view.first()
        self.assertEqual(common12.field, common2.field)

        # Merge a view with excluded fields

        dataset21 = dataset1.clone()
        dataset21.merge_samples(dataset2.exclude_fields("field"))
        self.assertEqual(len(dataset21), 3)

        common21_view = dataset21.match(F("filepath") == common_filepath)
        self.assertEqual(len(common21_view), 1)

        common21 = common21_view.first()
        self.assertEqual(common21.field, common1.field)

        # Merge with custom key

        dataset22 = dataset1.clone()
        key_fcn = lambda sample: os.path.basename(sample.filepath)
        dataset22.merge_samples(dataset2, key_fcn=key_fcn)

        self.assertEqual(len(dataset22), 3)

        common22_view = dataset22.match(F("filepath") == common_filepath)
        self.assertEqual(len(common22_view), 1)

        common22 = common22_view.first()
        self.assertEqual(common22.field, common2.field)

    @drop_datasets
    def test_merge_samples2(self):
        dataset1 = fo.Dataset()
        dataset2 = fo.Dataset()

        sample11 = fo.Sample(filepath="image1.jpg", field=1)
        sample12 = fo.Sample(
            filepath="image2.jpg", field=1, gt=fo.Classification(label="cat"),
        )

        sample21 = fo.Sample(filepath="image1.jpg", field=2, new_field=3)
        sample22 = fo.Sample(
            filepath="image2.jpg",
            gt=fo.Classification(label="dog"),
            new_gt=fo.Classification(label="dog"),
        )

        dataset1.add_samples([sample11, sample12])
        dataset2.add_samples([sample21, sample22])

        sample1 = dataset2.first()
        sample1.gt = None
        sample1.save()

        sample2 = dataset2.last()
        sample2.field = None
        sample2.save()

        dataset1.merge_samples(dataset2.select_fields("field"))

        self.assertEqual(sample11.field, 2)
        self.assertEqual(sample12.field, 1)
        self.assertIsNone(sample11.gt)
        self.assertIsNotNone(sample12.gt)
        with self.assertRaises(AttributeError):
            sample11.new_field

        with self.assertRaises(AttributeError):
            sample12.new_gt

        dataset1.merge_samples(dataset2)

        self.assertEqual(sample11.field, 2)
        self.assertEqual(sample11.new_field, 3)
        self.assertEqual(sample12.field, 1)
        self.assertIsNone(sample12.new_field)
        self.assertIsNone(sample11.gt)
        self.assertIsNone(sample11.new_gt)
        self.assertIsNotNone(sample12.gt)
        self.assertIsNotNone(sample12.new_gt)

    @drop_datasets
    def test_rename_fields(self):
        dataset = fo.Dataset()
        sample = fo.Sample(filepath="/path/to/image.jpg", field=1)
        dataset.add_sample(sample)

        dataset.rename_sample_field("field", "new_field")
        self.assertFalse("field" in dataset.get_field_schema())
        self.assertTrue("new_field" in dataset.get_field_schema())
        self.assertEqual(sample["new_field"], 1)
        with self.assertRaises(KeyError):
            sample["field"]

    @drop_datasets
    @unittest.skip("TODO: Fix workflow errors. Must be run manually")
    def test_rename_embedded_fields(self):
        dataset = fo.Dataset()
        sample = fo.Sample(
            filepath="image.jpg",
            predictions=fo.Classification(label="friend", field=1),
        )
        dataset.add_sample(sample)

        dataset.rename_sample_field(
            "predictions.field", "predictions.new_field"
        )
        self.assertIsNotNone(sample.predictions.new_field)

        dataset.clear_sample_field("predictions.field")
        self.assertIsNone(sample.predictions.field)

        dataset.delete_sample_field("predictions.field")
        self.assertIsNotNone(sample.predictions.new_field)
        with self.assertRaises(AttributeError):
            sample.predictions.field

        dataset.rename_sample_field(
            "predictions.new_field", "predictions.field"
        )
        self.assertIsNotNone(sample.predictions.field)
        with self.assertRaises(AttributeError):
            sample.predictions.new_field

    @drop_datasets
    @unittest.skip("TODO: Fix workflow errors. Must be run manually")
    def test_clone_fields(self):
        dataset = fo.Dataset()
        sample = fo.Sample(
            filepath="image.jpg", predictions=fo.Classification(label="friend")
        )
        dataset.add_sample(sample)

        dataset.clone_sample_field("predictions", "predictions_copy")
        schema = dataset.get_field_schema()
        self.assertIn("predictions", schema)
        self.assertIn("predictions_copy", schema)
        self.assertIsNotNone(sample.predictions)
        self.assertIsNotNone(sample.predictions_copy)

        dataset.clear_sample_field("predictions")
        schema = dataset.get_field_schema()
        self.assertIn("predictions", schema)
        self.assertIsNone(sample.predictions)
        self.assertIsNotNone(sample.predictions_copy)

        dataset.delete_sample_field("predictions")
        self.assertIsNotNone(sample.predictions_copy)
        with self.assertRaises(AttributeError):
            sample.predictions

        dataset.rename_sample_field("predictions_copy", "predictions")
        self.assertIsNotNone(sample.predictions)
        with self.assertRaises(AttributeError):
            sample.predictions_copy

    @drop_datasets
    @unittest.skip("TODO: Fix workflow errors. Must be run manually")
    def test_clone_embedded_fields(self):
        dataset = fo.Dataset()
        sample = fo.Sample(
            filepath="image.jpg",
            predictions=fo.Classification(label="friend", field=1),
        )
        dataset.add_sample(sample)

        dataset.clone_sample_field(
            "predictions.field", "predictions.new_field"
        )
        self.assertIsNotNone(sample.predictions.new_field)

        dataset.clear_sample_field("predictions.field")
        self.assertIsNone(sample.predictions.field)

        dataset.delete_sample_field("predictions.field")
        self.assertIsNotNone(sample.predictions.new_field)
        with self.assertRaises(AttributeError):
            sample.predictions.field

        dataset.rename_sample_field(
            "predictions.new_field", "predictions.field"
        )
        self.assertIsNotNone(sample.predictions.field)
        with self.assertRaises(AttributeError):
            sample.predictions.new_field

    @drop_datasets
<<<<<<< HEAD
    def test_classes(self):
        dataset = fo.Dataset()

        default_classes = ["cat", "dog"]

        dataset.default_classes = default_classes
        self.assertListEqual(dataset.default_classes, default_classes)

        with self.assertRaises(Exception):
            dataset.default_classes.append(1)
            dataset.save()  # error

        dataset.default_classes.pop()
        dataset.save()  # success

        classes = {"ground_truth": ["cat", "dog"]}

        dataset.classes = classes
        self.assertDictEqual(dataset.classes, classes)

        with self.assertRaises(Exception):
            dataset.classes["other"] = {"hi": "there"}
            dataset.save()  # error

        dataset.classes.pop("other")

        with self.assertRaises(Exception):
            dataset.classes["ground_truth"].append(1)
            dataset.save()  # error

        dataset.classes["ground_truth"].pop()

        dataset.save()  # success

=======
    def test_mask_targets(self):
        dataset = fo.Dataset()

        default_mask_targets = {1: "cat", 2: "dog"}

        dataset.default_mask_targets = default_mask_targets
        self.assertDictEqual(
            dataset.default_mask_targets, default_mask_targets
        )

        with self.assertRaises(Exception):
            dataset.default_mask_targets["hi"] = "there"
            dataset.save()  # error

        dataset.default_mask_targets.pop("hi")
        dataset.save()  # success

        mask_targets = {"ground_truth": {1: "cat", 2: "dog"}}

        dataset.mask_targets = mask_targets
        self.assertDictEqual(dataset.mask_targets, mask_targets)

        with self.assertRaises(Exception):
            dataset.mask_targets["hi"] = "there"
            dataset.save()  # error

        dataset.mask_targets.pop("hi")

        with self.assertRaises(Exception):
            dataset.mask_targets[1] = {1: "cat", 2: "dog"}
            dataset.save()  # error

        dataset.mask_targets.pop(1)

        dataset.save()  # success

        with self.assertRaises(Exception):
            dataset.mask_targets["ground_truth"]["hi"] = "there"
            dataset.save()  # error

        dataset.mask_targets["ground_truth"].pop("hi")
        dataset.save()  # success

        with self.assertRaises(Exception):
            dataset.mask_targets["predictions"] = {1: {"too": "many"}}
            dataset.save()  # error

        dataset.mask_targets.pop("predictions")
        dataset.save()  # success

    @drop_datasets
    def test_dataset_info_import_export(self):
        dataset = fo.Dataset()

        dataset.info = {"hi": "there"}
        dataset.default_mask_targets = {1: "cat", 2: "dog"}
        dataset.mask_targets = {"ground_truth": {1: "cat", 2: "dog"}}

        with etau.TempDir() as tmp_dir:
            json_path = os.path.join(tmp_dir, "dataset.json")

            dataset.write_json(json_path)
            dataset2 = fo.Dataset.from_json(json_path)

            self.assertDictEqual(dataset2.info, dataset.info)
            self.assertDictEqual(dataset2.mask_targets, dataset.mask_targets)
            self.assertDictEqual(
                dataset2.default_mask_targets, dataset.default_mask_targets
            )

        with etau.TempDir() as tmp_dir:
            dataset_dir = os.path.join(tmp_dir, "dataset")

            dataset.export(dataset_dir, fo.types.FiftyOneDataset)
            dataset3 = fo.Dataset.from_dir(
                dataset_dir, fo.types.FiftyOneDataset
            )

            self.assertDictEqual(dataset3.info, dataset.info)
            self.assertDictEqual(dataset3.mask_targets, dataset.mask_targets)
            self.assertDictEqual(
                dataset3.default_mask_targets, dataset.default_mask_targets
            )

>>>>>>> 563d03bd

if __name__ == "__main__":
    fo.config.show_progress_bars = False
    unittest.main(verbosity=2)<|MERGE_RESOLUTION|>--- conflicted
+++ resolved
@@ -331,7 +331,6 @@
             sample.predictions.new_field
 
     @drop_datasets
-<<<<<<< HEAD
     def test_classes(self):
         dataset = fo.Dataset()
 
@@ -366,7 +365,7 @@
 
         dataset.save()  # success
 
-=======
+    @drop_datasets
     def test_mask_targets(self):
         dataset = fo.Dataset()
 
@@ -451,7 +450,6 @@
                 dataset3.default_mask_targets, dataset.default_mask_targets
             )
 
->>>>>>> 563d03bd
 
 if __name__ == "__main__":
     fo.config.show_progress_bars = False
