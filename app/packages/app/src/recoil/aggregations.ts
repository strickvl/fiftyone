import {
  atom,
  GetRecoilValue,
  RecoilValueReadOnly,
  selectorFamily,
  useRecoilValueLoadable,
} from "recoil";

import {
  DATE_FIELD,
  DATE_TIME_FIELD,
  FLOAT_FIELD,
  getFetchFunction,
  toSnakeCase,
  VALID_KEYPOINTS,
} from "@fiftyone/utilities";

import * as atoms from "./atoms";
import * as filterAtoms from "./filters";
import * as selectors from "./selectors";
import * as schemaAtoms from "./schema";
import * as viewAtoms from "./view";

type DateTimeBound = { datetime: number } | null;

type DateTimeBounds = [DateTimeBound, DateTimeBound];

type Bound = number | null;

type FloatBounds = {
  bounds: [Bound, Bound];
  nan: number;
  "-inf": number;
  inf: number;
};

type Bounds = [Bound, Bound] | DateTimeBounds | FloatBounds;
type Count = number;
type None = number;
type CountValues<T> = [number, [T, number][]];

type BaseAggregations = {
  Count: Count;
  CountExists?: Count;
  None: None;
};

export type CategoricalAggregations<T = unknown> = {
  CountValues: CountValues<T>;
} & BaseAggregations;

type NumericAggregations = {
  Bounds: Bounds;
} & BaseAggregations;

type Aggregations = CategoricalAggregations | NumericAggregations;

type AggregationsData = {
  [path: string]: Aggregations;
};

export const addNoneCounts = (
  data: AggregationsData,
  video: boolean = false
) => {
  let count = data[""].Count;
  const frameCount = data?.frames?.Count;
  let check = true;

  for (let path in data) {
    let parent = path.includes(".")
      ? path.split(".").slice(0, -1).join(".")
      : path;

    if (video && path.startsWith("frames.")) {
      count = frameCount;
      path = path.slice("frames.".length);
      let parent = path.includes(".")
        ? path.split(".").slice(0, -1).join(".")
        : path;

      check = path.includes(".");
      path = "frames." + path;
      parent = "frames." + parent;
    }

    if (path === parent) {
      data[path] = {
        None:
          data[path].CountExists !== undefined
            ? count - data[path].CountExists
            : count - data[path].Count,
        ...data[path],
      };
    } else if (check && path.includes(".") && data[parent] && data[path]) {
      data[path] = {
        None: data[parent].Count - data[path].Count,
        ...data[path],
      };
    }
  }
};

const normalizeFilters = (filters) => {
  const names = Object.keys(filters).sort();
  const list = names.map((n) => filters[n]);
  return JSON.stringify([names, list]);
};

export const filtersAreEqual = (filtersOne, filtersTwo) => {
  return normalizeFilters(filtersOne) === normalizeFilters(filtersTwo);
};

export const aggregationsTick = atom<number>({
  key: "aggregationsTick",
  default: 0,
});

export const aggregations = selectorFamily<
  AggregationsData,
  { modal: boolean; extended: boolean }
>({
  key: "aggregations",
<<<<<<< HEAD
  get: ({ modal, extended }) => async ({ get }) => {
    let filters = null;
    get(atoms.refresher);

    if (extended && get(filterAtoms.hasFilters(modal))) {
      filters = get(modal ? filterAtoms.modalFilters : filterAtoms.filters);
    } else if (extended) {
      return get(aggregations({ extended: false, modal })) as AggregationsData;
    }

    const dataset = get(selectors.datasetName);
    get(aggregationsTick);
=======
  get:
    ({ modal, extended }) =>
    async ({ get }) => {
      let filters = null;
      get(atoms.refresher);

      if (extended && get(filterAtoms.hasFilters(modal))) {
        filters = get(modal ? filterAtoms.modalFilters : filterAtoms.filters);
      } else if (extended) {
        return get(
          aggregations({ extended: false, modal })
        ) as AggregationsData;
      }
>>>>>>> 6391adff

      const dataset = get(selectors.datasetName);

      if (!dataset) {
        return null;
      }

      const { aggregations: data } = (await getFetchFunction()(
        "POST",
        "/aggregations",
        {
          filters,
          sample_ids: modal ? get(atoms.modal).sample._id : null,
          dataset,
          view: get(viewAtoms.view),
          hidden_labels:
            modal && extended
              ? toSnakeCase(get(selectors.hiddenLabelsArray))
              : null,
        }
      )) as { aggregations: AggregationsData };

      data && addNoneCounts(data, get(selectors.isVideoDataset));

      return data;
    },
  cachePolicy_UNSTABLE: {
    eviction: "most-recent",
  },
}) as (param: {
  modal: boolean;
  extended: boolean;
}) => RecoilValueReadOnly<AggregationsData>;

export const noneCount = selectorFamily<
  number,
  { path: string; modal: boolean; extended: boolean }
>({
  key: "noneCount",
  get:
    ({ extended, path, modal }) =>
    ({ get }) => {
      return get(aggregations({ modal, extended }))[path].None;
    },
  cachePolicy_UNSTABLE: {
    eviction: "most-recent",
  },
});

export const labelTagCounts = selectorFamily<
  { [key: string]: number },
  { modal: boolean; extended: boolean }
>({
  key: "labelTagCounts",
  get:
    ({ modal, extended }) =>
    ({ get }) => {
      const data = get(aggregations({ modal, extended }));
      const paths = get(schemaAtoms.labelPaths({})).map(
        (path) => `${path}.tags`
      );
      const result = {};

      for (const path of paths) {
        const pathData = data[path] as CategoricalAggregations<string>;
        for (const [tag, count] of pathData.CountValues[1]) {
          if (!result[tag]) {
            result[tag] = 0;
          }

          result[tag] += count;
        }
      }

      return result;
    },
  cachePolicy_UNSTABLE: {
    eviction: "most-recent",
  },
});

export const sampleTagCounts = selectorFamily<
  { [key: string]: number },
  { modal: boolean; extended: boolean }
>({
  key: "sampleTagCounts",
  get:
    ({ modal, extended }) =>
    ({ get }) => {
      const data = get(aggregations({ modal, extended }))
        .tags as CategoricalAggregations;
      return Object.fromEntries(data.CountValues[1]);
    },
  cachePolicy_UNSTABLE: {
    eviction: "most-recent",
  },
});

const makeCountResults = <T extends string | null | boolean>(key) =>
  selectorFamily<
    { count: number; results: [T, number][] },
    { path: string; modal: boolean; extended: boolean }
  >({
    key,
    get:
      ({ extended, path, modal }) =>
      ({ get }) => {
        const { CountValues, None } = get(aggregations({ modal, extended }))[
          path
        ] as CategoricalAggregations<T>;

        if (!CountValues) {
          const keys = path.split(".");
          let parent = keys[0];

          let field = get(schemaAtoms.field(parent));
          if (!field && parent === "frames") {
            parent = `frames.${keys[1]}`;
            field = get(schemaAtoms.field(parent));
          }

          if (
            VALID_KEYPOINTS.includes(
              get(schemaAtoms.field(parent)).embeddedDocType
            )
          ) {
            const skeleton = get(selectors.skeleton(parent));

            return {
              count: skeleton.labels.length,
              results: skeleton.labels.map((label) => [
                label as unknown as T,
                -1,
              ]),
            };
          }
        }

        const results = [...CountValues[1]];

        let count = CountValues[0];
        if (None) {
          results.push([null, None]);
          count++;
        }

        return {
          count,
          results,
        };
      },
    cachePolicy_UNSTABLE: {
      eviction: "most-recent",
    },
  });

export const booleanCountResults = makeCountResults<boolean | null>(
  "booleanCountResults"
);

export const stringCountResults = makeCountResults<string | null>(
  "stringCountResults"
);

export const labelCount = selectorFamily<
  number | null,
  { modal: boolean; extended: boolean }
>({
  key: "labelCount",
  get:
    ({ modal, extended }) =>
    ({ get }) => {
      let sum = 0;
      const data = get(aggregations({ modal, extended }));

      for (const label of get(schemaAtoms.activeLabelPaths({ modal }))) {
        sum += data[label].Count;
      }

      return sum;
    },
  cachePolicy_UNSTABLE: {
    eviction: "most-recent",
  },
});
export const values = selectorFamily<
  string[],
  { extended: boolean; path: string; modal: boolean }
>({
  key: "values",
  get:
    ({ extended, path, modal }) =>
    ({ get }) => {
      const data = get(aggregations({ modal, extended }));

      if (data) {
        const agg = data[path] as CategoricalAggregations<string>;
        return agg.CountValues[1].map(([value]) => value).sort();
      }

      return [];
    },
  cachePolicy_UNSTABLE: {
    eviction: "most-recent",
  },
});

export const count = selectorFamily<
  number,
  {
    extended: boolean;
    path: string;
    modal: boolean;
    value?: string | null;
  }
>({
  key: "count",
  get:
    ({ extended, path, modal, value }) =>
    ({ get }) => {
      const data = get(aggregations({ modal, extended }));
      if (!data) {
        return null;
      }

      const result = data[path];
      if (!result) {
        const split = path.split(".");

        if (split.length < 2) {
          throw new Error(`invalid path ${path}`);
        }

        const parent = split.slice(0, split.length - 1).join(".");

        if (data[parent]) {
          return get(counts({ extended, path: parent, modal }))[
            split[split.length - 1]
          ];
        }
      }

      if (value === null) {
        return result.None;
      }

      if (value !== undefined) {
        return get(counts({ extended, path, modal }))[value] || 0;
      }

      return data[path].Count;
    },
  cachePolicy_UNSTABLE: {
    eviction: "most-recent",
  },
});

export const counts = selectorFamily<
  { [key: string]: number },
  { extended: boolean; path: string; modal: boolean }
>({
  key: "counts",
  get:
    ({ extended, modal, path }) =>
    ({ get }) => {
      const { CountValues } = get(aggregations({ modal, extended }))[
        path
      ] as CategoricalAggregations;

      if (!CountValues) {
        const parent = path.split(".")[0];

        if (
          VALID_KEYPOINTS.includes(
            get(schemaAtoms.field(parent)).embeddedDocType
          )
        ) {
          const skeleton = get(selectors.skeleton(parent));

          return skeleton.labels.reduce((acc, cur) => {
            acc[cur] = -1;
            return acc;
          }, {});
        }
      }

      return CountValues ? Object.fromEntries(CountValues[1]) : null;
    },
  cachePolicy_UNSTABLE: {
    eviction: "most-recent",
  },
});

const gatherPaths = (
  get: GetRecoilValue,
  ftype: string | string[],
  embeddedDocType?: string | string[]
) => {
  const paths = [];

  const recurseFields = (path) => {
    const field = get(schemaAtoms.field(path));
    if (get(schemaAtoms.meetsType({ path, ftype, embeddedDocType }))) {
      paths.push(path);
    }
    if (field.fields) {
      Object.keys(field.fields).forEach((name) =>
        recurseFields(`${path}.${name}`)
      );
    }
  };

  const schema = get(schemaAtoms.fieldPaths({}));
  for (const path of schema) recurseFields(path);
  return paths;
};

export const cumulativeCounts = selectorFamily<
  { [key: string]: number },
  {
    extended: boolean;
    path: string;
    modal: boolean;
    ftype: string | string[];
    embeddedDocType?: string | string[];
  }
>({
  key: "cumulativeCounts",
  get:
    ({ extended, path: key, modal, ftype, embeddedDocType }) =>
    ({ get }) =>
      gatherPaths(get, ftype, embeddedDocType).reduce((result, path) => {
        const data = get(counts({ extended, modal, path: `${path}.${key}` }));
        for (const value in data) {
          if (!result[value]) {
            result[value] = 0;
          }

          result[value] += data[value];
        }
        return result;
      }, {}),
  cachePolicy_UNSTABLE: {
    eviction: "most-recent",
  },
});

export const cumulativeValues = selectorFamily<
  string[],
  {
    extended: boolean;
    path: string;
    modal: boolean;
    ftype: string | string[];
    embeddedDocType?: string | string[];
  }
>({
  key: "cumulativeValues",
  get:
    ({ extended, path: key, modal, ftype, embeddedDocType }) =>
    ({ get }) => {
      return Array.from(
        new Set<string>(
          gatherPaths(get, ftype, embeddedDocType).reduce(
            (result, path) => [
              ...result,
              ...get(values({ extended, modal, path: `${path}.${key}` })),
            ],
            []
          )
        )
      ).sort();
    },
  cachePolicy_UNSTABLE: {
    eviction: "most-recent",
  },
});

export const bounds = selectorFamily<
  [Bound, Bound],
  { extended: boolean; path: string; modal: boolean }
>({
  key: "bounds",
  get:
    ({ extended, modal, path }) =>
    ({ get }) => {
      const data = get(aggregations({ modal, extended }))[
        path
      ] as NumericAggregations;

      const isDateOrDateTime = get(
        schemaAtoms.meetsType({ path, ftype: [DATE_FIELD, DATE_TIME_FIELD] })
      );

      if (isDateOrDateTime) {
        const [lower, upper] = data.Bounds as DateTimeBounds;

        return [lower.datetime, upper.datetime] as [Bound, Bound];
      }

      const isFloatField = get(
        schemaAtoms.meetsType({ path, ftype: FLOAT_FIELD })
      );

      if (isFloatField) {
        return (data.Bounds as FloatBounds).bounds;
      }

      return data.Bounds as [Bound, Bound];
    },
  cachePolicy_UNSTABLE: {
    eviction: "most-recent",
  },
});

export type Nonfinite = "nan" | "ninf" | "inf" | "none";

export interface NonfiniteCounts {
  none: number;
  inf?: number;
  ninf?: number;
  nan?: number;
}

export const nonfiniteCounts = selectorFamily<
  NonfiniteCounts,
  { extended: boolean; path: string; modal: boolean }
>({
  key: "nonfiniteCounts",
  get:
    ({ extended, modal, path }) =>
    ({ get }) => {
      const data = get(aggregations({ modal, extended }))[
        path
      ] as NumericAggregations;

      const isFloatField = get(
        schemaAtoms.meetsType({ path, ftype: FLOAT_FIELD })
      );

      const result = { none: data.None };

      if (isFloatField) {
        const bounds = data.Bounds as FloatBounds;
        return {
          ...result,
          nan: bounds.nan,
          ninf: bounds["-inf"],
          inf: bounds.inf,
        };
      }

      return result;
    },
  cachePolicy_UNSTABLE: {
    eviction: "most-recent",
  },
});

export const nonfiniteCount = selectorFamily<
  number,
  { extended: boolean; path: string; modal: boolean; key: Nonfinite }
>({
  key: "nonfiniteCount",
  get:
    ({ key, ...params }) =>
    ({ get }) =>
      get(nonfiniteCounts(params))[key],
  cachePolicy_UNSTABLE: {
    eviction: "most-recent",
  },
});

export const boundedCount = selectorFamily<
  number,
  { extended: boolean; path: string; modal: boolean }
>({
  key: "boundedCount",
  get:
    (params) =>
    ({ get }) => {
      const nonfinites = Object.entries(get(nonfiniteCounts(params))).reduce(
        (sum, [key, count]) => (key === "none" ? sum : sum + (count || 0)),
        0
      );

      return get(count(params)) - nonfinites;
    },
  cachePolicy_UNSTABLE: {
    eviction: "most-recent",
  },
});

export const useLoading = (params: { extended: boolean; modal: boolean }) => {
  const { state } = useRecoilValueLoadable(aggregations(params));

  return state === "loading";
};<|MERGE_RESOLUTION|>--- conflicted
+++ resolved
@@ -121,20 +121,6 @@
   { modal: boolean; extended: boolean }
 >({
   key: "aggregations",
-<<<<<<< HEAD
-  get: ({ modal, extended }) => async ({ get }) => {
-    let filters = null;
-    get(atoms.refresher);
-
-    if (extended && get(filterAtoms.hasFilters(modal))) {
-      filters = get(modal ? filterAtoms.modalFilters : filterAtoms.filters);
-    } else if (extended) {
-      return get(aggregations({ extended: false, modal })) as AggregationsData;
-    }
-
-    const dataset = get(selectors.datasetName);
-    get(aggregationsTick);
-=======
   get:
     ({ modal, extended }) =>
     async ({ get }) => {
@@ -148,7 +134,6 @@
           aggregations({ extended: false, modal })
         ) as AggregationsData;
       }
->>>>>>> 6391adff
 
       const dataset = get(selectors.datasetName);
 
