--- conflicted
+++ resolved
@@ -5662,13 +5662,8 @@
     Args:
         field_or_expr: can be any of the following:
 
-<<<<<<< HEAD
-            -   a :class:`fiftyone.core.labels.VideoClassification`,
-                :class:`fiftyone.core.labels.VideoClassifications`, or
-=======
             -   a :class:`fiftyone.core.labels.TemporalDetection`,
                 :class:`fiftyone.core.labels.TemporalDetections`, or
->>>>>>> 6e3573c4
                 :class:`fiftyone.core.fields.FrameSupportField`, or list of
                 :class:`fiftyone.core.fields.FrameSupportField` field
             -   a frame-level label list field of any of the following types:
