--- conflicted
+++ resolved
@@ -1296,16 +1296,11 @@
         field_or_fields = [field_or_fields]
 
     schema = sample_collection.get_field_schema()
-<<<<<<< HEAD
     default_fields = set(default_sample_fields(include_private=True))
-    for field_name in field_or_fields:
-        if field_name not in schema and field_name not in default_fields:
-=======
     for field in field_or_fields:
         # We only validate that the root field exists
         field_name = field.split(".", 1)[0]
-        if field_name not in schema:
->>>>>>> cbb17f1a
+        if field_name not in schema and field_name not in default_fields:
             raise ViewStageError("Field '%s' does not exist" % field_name)
 
 
