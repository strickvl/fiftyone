--- conflicted
+++ resolved
@@ -256,36 +256,14 @@
                 field, (fof.DateTimeField, fof.FloatField, fof.IntField)
             ):
                 aggregations.append(foa.Bounds(field_name))
-            elif _meets_type(
-                field, (fof.BooleanField, fof.StringField, fof.ObjectIdField),
-            ):
+            elif _meets_type(field, fof.BooleanField):
+                aggregations.append(foa.CountValues(field_name, _first=3))
+            elif _meets_type(field, (fof.StringField, fof.ObjectIdField)):
                 aggregations.append(
                     _get_categorical_aggregation(path, filters)
                 )
-<<<<<<< HEAD
 
             aggregations.append(fo.Count(path))
-=======
-            else:
-                aggregations.append(foa.Count(field_name))
-                if _meets_type(field, (fof.IntField, fof.FloatField)):
-                    aggregations.append(foa.Bounds(field_name))
-                elif _meets_type(field, fof.BooleanField):
-                    aggregations.append(foa.CountValues(field_name, _first=3))
-                elif _meets_type(field, (fof.StringField, fof.ObjectIdField)):
-                    include = (
-                        None
-                        if filters is None
-                        or field_name not in filters
-                        or field_name == "tags"
-                        else filters[field_name]["values"]
-                    )
-                    aggregations.append(
-                        foa.CountValues(
-                            field_name, _first=200, _include=include
-                        )
-                    )
->>>>>>> cd07c515
 
         return aggregations
 
