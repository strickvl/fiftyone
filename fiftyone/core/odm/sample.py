"""
Backing document classes for :class:`fiftyone.core.sample.Sample` instances.

Class hierarchy::

    ODMDocument
    └── ODMSample
        ├── ODMNoDatasetSample
        └── ODMDatasetSample
            ├── my_custom_dataset
            ├── another_dataset
            └── ...

Design invariants:

-   a :class:`fiftyone.core.sample.Sample` always has a backing
    ``sample._doc``, which is an instance of a subclass of :class:`ODMSample`

-   a :class:`fiftyone.core.dataset.Dataset` always has a backing
    ``dataset._Doc`` which is a subclass of ``ODMSample``.

Backing documents explained::

    import fiftyone as fo

    #
    # When a sample is instantiated, its `_doc` attribute is an instance
    # of `ODMNoDatasetSample`
    #
    # `sample._doc` is an instance of `ODMNoDatasetSample`
    #
    sample = fo.Sample()

    #
    # When a dataset is created, its `_Doc` attribute holds a dynamically
    # created subclass of `ODMDatasetSample` whose name matches the name of
    # the dataset
    #
    # `dataset._Doc` is a `my_dataset` class
    #
    dataset = fo.Dataset(name="my_dataset")

    #
    # When a sample is added to a dataset, its `sample._doc` is changed from
    # type `ODMNoDatasetSample` to type `dataset._Doc`
    #
    # `sample._doc` is now an instance of `my_dataset`
    #
    dataset.add_sample(sample)

| Copyright 2017-2020, Voxel51, Inc.
| `voxel51.com <https://voxel51.com/>`_
|
"""
# pragma pylint: disable=redefined-builtin
# pragma pylint: disable=unused-wildcard-import
# pragma pylint: disable=wildcard-import
from __future__ import absolute_import
from __future__ import division
from __future__ import print_function
from __future__ import unicode_literals
from builtins import *
from future.utils import iteritems, itervalues
import six

# pragma pylint: enable=redefined-builtin
# pragma pylint: enable=unused-wildcard-import
# pragma pylint: enable=wildcard-import

from collections import OrderedDict
from copy import deepcopy
import logging
import numbers

from mongoengine import (
    BooleanField,
    DictField,
    EmbeddedDocument,
    EmbeddedDocumentField,
    FloatField,
    IntField,
    ListField,
    StringField,
)
from mongoengine.fields import BaseField
from mongoengine.errors import ValidationError

import fiftyone.core.metadata as fom

from .document import ODMDocument


logger = logging.getLogger(__name__)


def nodataset(func):
    """Decorator that provides a more informative error when attempting to call
    a class method on an ODMNoDatasetSample instance that should only be
    called on individual instances.

    This is necessary because fields are shared across all samples in a dataset
    but samples outside of a dataset have their own schema.

    Examples::

            ODMNoDatasetSample.get_field_schema     NoDatasetError
            ODMNoDatasetSample().get_field_schema   OKAY
            ODMDatasetSample.get_field_schema       OKAY
            ODMDatasetSample().get_field_schema     OKAY
    """

    def wrapper(*args, **kwargs):
        try:
            return func(*args, **kwargs)
        except TypeError:
            raise NoDatasetError(
                "You are trying to call a dataset method on a sample that has"
                " not been added to a dataset."
            )

    return wrapper


class ODMSample(ODMDocument):
    """Abstract base class for sample backing documents."""

    meta = {"abstract": True}

    # The path to the data on disk
    filepath = StringField(unique=True)

    # The set of tags associated with the sample
    tags = ListField(StringField())

    # Metadata about the sample media
    metadata = EmbeddedDocumentField(fom.Metadata, null=True)

    @property
    def dataset_name(self):
        """The name of the dataset to which this sample belongs, or ``None`` if
        it has not been added to a dataset.
        """
        raise NotImplementedError("Subclass must implement dataset_name")

    @property
    def field_names(self):
        """An ordered list of the names of the fields of this sample."""
        return self._fields_ordered

    def get_field_schema(self, ftype=None):
        """Gets a dictionary of all fields on this sample (and all samples in
        the same dataset if applicable).

        Args:
            ftype (None): the subclass of ``BaseField`` for primitives or
                ``EmbeddedDocument`` for ``EmbeddedDocumentField`` types

        Returns:
             a dictionary mapping field names to field types
        """
        raise NotImplementedError("Subclass must implement get_field_schema()")

    def add_field(
        self, field_name, ftype, embedded_doc_type=None, subfield=None
    ):
        """Adds a new field to the dataset.

        Args:
            field_name: the name of the field to add
            ftype: the type (subclass of ``BaseField``) of the field to create
            embedded_doc_type (None): the ``EmbeddedDocument`` type. Used only
                when ``ftype == EmbeddedDocumentField``
            subfield (None): the optional contained field for lists and dicts,
                if provided
        """
        raise NotImplementedError("Subclass must implement add_field()")

    def delete_field(self, field_name):
        """Deletes the field from the dataset.

        Args:
            field_name: the name of the field to delete
        """
        raise NotImplementedError("Subclass must implement delete_field()")

    def get_field(self, field_name):
        """Gets the field for the sample.

        Args:
            field_name: the name of the field to add

        Returns:
            the field value
        """
        if not isinstance(field_name, six.string_types):
            raise TypeError("Field name must be a string")

        if field_name in self._fields:
            return self.__getattribute__(field_name)

        raise KeyError("Invalid field '%s'" % field_name)

    def set_field(self, field_name, value, create=False):
        """Sets the value of a field of the sample.

        Args:
            field_name: the name of the field to set
            value: the field value
            create (False): whether to create the field if it does not exist

        Raises:
            ValueError: if ``field_name`` is not an allowed field name or does
                not exist and ``create == False``
        """
        if field_name.startswith("_"):
            raise ValueError(
                "Invalid field name: '%s'. Field names cannot start with '_'"
                % field_name
            )

        if hasattr(self, field_name) and field_name not in self._fields:
            raise ValueError("Cannot use reserved keyword '%s'" % field_name)

        if field_name not in self._fields:
            if create:
                self._add_implied_field(field_name, value)
            else:
                raise ValueError(
                    "Sample does not have field '%s'. Use `create=True` to "
                    "create a new field"
                )

        return self.__setattr__(field_name, value)

    def clear_field(self, field_name):
        """Clears the value of a field of the sample.

        Args:
            field_name: the name of the field to clear

        Raises:
            KeyError: if the field name is not valid
        """
        raise NotImplementedError("Subclass must implement clear_field()")

    @staticmethod
    def _get_field_schema(cls_or_self, ftype=None):
        if ftype is None:
            ftype = BaseField

        if not issubclass(ftype, BaseField) and not issubclass(
            ftype, EmbeddedDocument
        ):
            raise ValueError(
                "ftype must be subclass of %s or %s" % BaseField,
                EmbeddedDocument,
            )

        d = OrderedDict()

        for field_name in cls_or_self._fields_ordered:
            field = cls_or_self._fields[field_name]
            if issubclass(ftype, BaseField):
                if isinstance(field, ftype):
                    d[field_name] = field
            elif isinstance(field, EmbeddedDocumentField):
                if issubclass(field.document_type, ftype):
                    d[field_name] = field

        return d

    @staticmethod
    def _add_field(
        cls_or_self, field_name, ftype, embedded_doc_type=None, subfield=None
    ):
        if field_name in cls_or_self._fields:
            raise ValueError("Field '%s' already exists" % field_name)

        if not issubclass(ftype, BaseField):
            raise ValueError(
                "Invalid field type '%s' is not a subclass of '%s'"
                % (ftype, BaseField)
            )

        kwargs = {"db_field": field_name, "null": True}

        if issubclass(ftype, EmbeddedDocumentField):
            kwargs.update({"document_type": embedded_doc_type})
        elif any(issubclass(ftype, ft) for ft in [ListField, DictField]):
            if subfield is not None:
                kwargs["field"] = subfield

        #
        # Mimicking setting a DynamicField from this code:
        #   https://github.com/MongoEngine/mongoengine/blob/3db9d58dac138dd0e838c524f616ebe3d23db2ff/mongoengine/base/document.py#L170
        #
        field = ftype(**kwargs)
        field.name = field_name
        cls_or_self._fields[field_name] = field
        cls_or_self._fields_ordered += (field_name,)
        try:
            if issubclass(cls_or_self, ODMSample):
                # only set the attribute if it is a class
                setattr(cls_or_self, field_name, field)
        except TypeError:
            # instance, not class, so do not setattr
            pass

    def _add_implied_field(self, field_name, value):
        """Adds the field to the sample, inferring the field type from the
        provided value.
        """
        if field_name in self._fields:
            raise ValueError(
                "Attempting to add field '%s' that already exists" % field_name
            )

        if isinstance(value, EmbeddedDocument):
            self.add_field(
                field_name,
                EmbeddedDocumentField,
                embedded_doc_type=type(value),
            )
        elif isinstance(value, bool):
            self.add_field(field_name, BooleanField)
        elif isinstance(value, six.integer_types):
            self.add_field(field_name, IntField)
        elif isinstance(value, numbers.Number):
            self.add_field(field_name, FloatField)
        elif isinstance(value, six.string_types):
            self.add_field(field_name, StringField)
        elif isinstance(value, list) or isinstance(value, tuple):
            # @todo(Tyler) set the subfield of ListField and
            #   ensure all elements are of this type
            self.add_field(field_name, ListField)
        elif isinstance(value, dict):
            self.add_field(field_name, DictField)
        else:
            raise TypeError(
                "Invalid type '%s'; could not be cast to Field" % type(value)
            )


class ODMNoDatasetSample(ODMSample):
    """Backing document for samples that have not been added to a dataset."""

    meta = {"abstract": True}

    def __init__(self, *args, **kwargs):
        # Initialize with existing fields
        existing_fields = {
            k: v for k, v in iteritems(kwargs) if k in self._fields
        }
        super(ODMNoDatasetSample, self).__init__(*args, **existing_fields)

        # Make a local copy of the fields, independent of the class fields
        self._nods_fields = deepcopy(self._fields)
        self._nods_fields_ordered = deepcopy(self._fields_ordered)

        # Add new fields to the instance
        for field_name, value in iteritems(kwargs):
            if field_name not in self._fields:
                self.set_field(field_name, value, create=True)

    def __getattribute__(self, name):
        # Override class attributes '_fields' and '_fields_ordered'
        # with their instance counterparts
        if name == "_fields" and hasattr(self, "_nods_fields"):
            return self._nods_fields

        if name == "_fields_ordered" and hasattr(self, "_nods_fields_ordered"):
            return self._nods_fields_ordered

        return super(ODMNoDatasetSample, self).__getattribute__(name)

    def __setattr__(self, name, value):
        # Override class attributes '_fields' and '_fields_ordered'
        # with their instance counterparts
        if name == "_fields_ordered" and hasattr(self, "_nods_fields_ordered"):
            return self.__setattr__("_nods_fields_ordered", value)

        # @todo(Tyler) this code is not DRY...occurs in 3 spots :( ############
        # all attrs starting with "_" or that exist and are not fields are
        # deferred to super
        if name.startswith("_") or (
            hasattr(self, name) and name not in self.field_names
        ):
            return super(ODMNoDatasetSample, self).__setattr__(name, value)

        if name not in self.field_names:
            logger.warning(
                "FiftyOne does not allow new fields to be dynamically created "
                "by setting them"
            )
            return super(ODMNoDatasetSample, self).__setattr__(name, value)
        # @todo(Tyler) END NOT-DRY ############################################

        # @todo(Tyler) this should replace the field rather than validate
        if value is not None:
            try:
                self._fields[name].validate(value)
            except ValidationError:
                # @todo(Tyler)
                raise ValidationError(
                    "Changing a field type is not yet supported"
                )

        result = super(ODMNoDatasetSample, self).__setattr__(name, value)
        if name in self._fields:
            # __set__() is not called because the field is not a class
            # attribute so we must explicitly call it
            field = self._fields[name]
            field.__set__(self, value)

        return result

    @property
    def dataset_name(self):
        return None

    @property
    def id(self):
        return None

    @nodataset
    def get_field_schema(self, ftype=None):
        return self._get_field_schema(cls_or_self=self, ftype=ftype)

    @nodataset
    def add_field(
        self, field_name, ftype, embedded_doc_type=None, subfield=None
    ):
        self._add_field(
            cls_or_self=self,
            field_name=field_name,
            ftype=ftype,
            embedded_doc_type=embedded_doc_type,
            subfield=subfield,
        )

    @nodataset
    def delete_field(self, field_name):
        # @todo(Tyler) ODMNoDatasetSample.delete_field
        raise NotImplementedError("TODO TYLER")


class NoDatasetError(Exception):
    """Exception raised by ODMNoDatasetSample when trying to do something that
    only works for samples already added to a dataset.
    """

    pass


class ODMDatasetSample(ODMSample):
    """Abstract ODMSample class that all
    :class:`fiftyone.core.dataset.Dataset._Doc` classes inherit from.
    Instances of the subclasses are samples, i.e.::

        sample = dataset._Doc(...)

    Samples store all information associated with a particular piece of data in
    a dataset, including basic metadata about the data, one or more sets of
    labels (ground truth, user-provided, or FiftyOne-generated), and additional
    features associated with subsets of the data and/or label sets.
    """

    meta = {"abstract": True}

    def __setattr__(self, name, value):
        # @todo(Tyler) this code is not DRY...occurs in 3 spots :( ############
        # all attrs starting with "_" or that exist and are not fields are
        # deferred to super
        if name.startswith("_") or (
            hasattr(self, name) and name not in self.field_names
        ):
            return super(ODMDatasetSample, self).__setattr__(name, value)

        if name not in self.field_names:
            logger.warning(
                "FiftyOne does not allow new fields to be dynamically created "
                "by setting them"
            )
            return super(ODMDatasetSample, self).__setattr__(name, value)
        # @todo(Tyler) END NOT-DRY ############################################

        # @todo(Tyler) does validate work when value is None?
        if value is not None:
            self._fields[name].validate(value)

        return super(ODMDatasetSample, self).__setattr__(name, value)

    @property
    def dataset_name(self):
        return self.__class__.__name__

    @classmethod
    def get_field_schema(cls, ftype=None):
        return cls._get_field_schema(cls_or_self=cls, ftype=ftype)

    @classmethod
    def add_field(
        cls, field_name, ftype, embedded_doc_type=None, subfield=None
    ):
        cls._add_field(
            cls_or_self=cls,
            field_name=field_name,
            ftype=ftype,
            embedded_doc_type=embedded_doc_type,
            subfield=subfield,
        )

    @classmethod
    def delete_field(cls, field_name):
<<<<<<< HEAD
        # Delete from all samples
        # pylint: disable=no-member
        cls.objects().update(**{"unset__%s" % field_name: None})
=======
        # delete from all samples
        cls.objects.update(**{"unset__%s" % field_name: None})
>>>>>>> ebc9d60d

        # Remove from dataset
        del cls._fields[field_name]
        cls._fields_ordered = tuple(
            fn for fn in cls._fields_ordered if fn != field_name
        )
        delattr(cls, field_name)<|MERGE_RESOLUTION|>--- conflicted
+++ resolved
@@ -512,14 +512,9 @@
 
     @classmethod
     def delete_field(cls, field_name):
-<<<<<<< HEAD
         # Delete from all samples
         # pylint: disable=no-member
-        cls.objects().update(**{"unset__%s" % field_name: None})
-=======
-        # delete from all samples
         cls.objects.update(**{"unset__%s" % field_name: None})
->>>>>>> ebc9d60d
 
         # Remove from dataset
         del cls._fields[field_name]
