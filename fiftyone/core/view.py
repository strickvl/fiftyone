"""
Core definitions of FiftyOne dataset views.

| Copyright 2017-2020, Voxel51, Inc.
| `voxel51.com <https://voxel51.com/>`_
|
"""
# pragma pylint: disable=redefined-builtin
# pragma pylint: disable=unused-wildcard-import
# pragma pylint: disable=wildcard-import
from __future__ import absolute_import
from __future__ import division
from __future__ import print_function
from __future__ import unicode_literals
from builtins import *

# pragma pylint: enable=redefined-builtin
# pragma pylint: enable=unused-wildcard-import
# pragma pylint: enable=wildcard-import

from copy import copy, deepcopy

from bson import ObjectId
from pymongo import ASCENDING, DESCENDING

import fiftyone.core.collections as foc
import fiftyone.core.odm as foo
import fiftyone.core.sample as fos


class DatasetView(foc.SampleCollection):
    """A view into a :class:`fiftyone.core.dataset.Dataset`.

    Dataset views represent read-only collections of
    :class:`fiftyone.core.sample.Sample` instances in a dataset.

    Operations on dataset views are designed to be chained together to yield
    the desired subset of the dataset, which is then iterated over to directly
    access the samples.

    Example use::

        # Print the paths to 5 random data samples in the dataset
        view =
            .sort_by("metadata.size_bytes")
            .take(5)
        )
        for sample in dataset.default_view().take(5, random=True):
            print(sample.filepath)

    Args:
        dataset: a :class:`fiftyone.core.dataset.Dataset`
    """

    def __init__(self, dataset):
        self._dataset = dataset
        self._pipeline = []

    def __len__(self):
        result = self.aggregate(self._pipeline + [{"$count": "count"}])
        return next(result)["count"]

    def __getitem__(self, sample_id):
        # try to find the sample_id in the pipeline
        try:
            pipeline = [{"$match": {"_id": ObjectId(sample_id)}}]
            next(self.aggregate(pipeline))
            found = True
        except StopIteration:
            found = False

        # sample_id not in pipeline
        if not found:
            raise KeyError("No sample found with ID '%s'" % sample_id)

        return self._dataset[sample_id]

    def __copy__(self):
        view = self.__class__(self._dataset)
        view._pipeline = deepcopy(self._pipeline)
        return view

    def summary(self):
        """Returns a string summary of the view.

        Returns:
            a string summary
        """
        pipeline_str = "\t" + "\n\t".join(
            [
                "%d. %s" % (idx, str(d))
                for idx, d in enumerate(self._pipeline, start=1)
            ]
        )

        return "\n".join(
            [
                "Num samples:    %d" % len(self),
                "Tags:           %s" % self.get_tags(),
                "Label groups:   %s" % self.get_label_groups(),
                "Insight groups: %s" % self.get_insight_groups(),
                "Pipeline stages:\n%s" % pipeline_str,
            ]
        )

    def get_tags(self):
        """Returns the list of tags in the collection.

        Returns:
            a list of tags
        """
        pipeline = [
            {"$project": {"tags": "$tags"}},
            {"$unwind": "$tags"},
            {"$group": {"_id": "None", "all_tags": {"$addToSet": "$tags"}}},
        ]
        try:
            return next(self.aggregate(pipeline))["all_tags"]
        except StopIteration:
            pass
        return []

    def iter_samples(self):
        """Returns an iterator over the samples in the view.

        Returns:
            an iterator over :class:`fiftyone.core.sample.Sample` instances
        """
        for d in self.aggregate():
            yield self._deserialize_sample(d)

    def aggregate(self, pipeline=None):
        """Calls a MongoDB aggregation pipeline on the view

        Args:
            pipeline (None): an optional aggregation pipeline (list of dicts)
                to append to the view's pipeline before aggregation.

        Returns:
            an iterable over the aggregation result
        """
        if pipeline is None:
            pipeline = []

        return self._get_ds_qs().aggregate(self._pipeline + pipeline)

    def iter_samples_with_index(self):
        """Returns an iterator over the samples in the view together with
        their integer index in the collection.

        Returns:
            an iterator that emits ``(index, sample)`` tuples, where:

                - ``index`` is an integer index relative to the offset, where
                  ``offset <= view_idx < offset + limit``

                - ``sample`` is a :class:`fiftyone.core.sample.Sample`
        """
        offset = self._get_latest_offset()
        iterator = self.iter_samples()
        for idx, sample in enumerate(iterator, start=offset):
            yield idx, sample

    def filter(
        self, tag=None, insight_group=None, label_group=None, filter=None
    ):
        """Filters the samples in the view by the given filter.

        Args:
            tag (None): a sample tag string
            insight_group (None): an insight group string
            label_group (None): a label group string
            filter (None): a MongoDB query dict. See
                https://docs.mongodb.com/manual/tutorial/query-documents
                for details

        Returns:
            a :class:`DatasetView`
        """
        view = self

        if tag is not None:
            view = view._copy_with_new_stage({"$match": {"tags": tag}})

        if insight_group is not None:
            # @todo(Tyler) should this filter the insights as well? or just
            # filter the samples based on whether or not the insight is
            # present?
            raise NotImplementedError("Not yet implemented")

        if label_group is not None:
            # @todo(Tyler) should this filter the labels as well? or just
            # filter the samples based on whether or not the label is
            # present?
            raise NotImplementedError("Not yet implemented")

        if filter is not None:
            view = view._copy_with_new_stage({"$match": filter})

        return view

    def sort_by(self, field, reverse=False):
        """Sorts the samples in the view by the given field.

        Args:
            field: the field to sort by. Example fields::

                filename
                metadata.size_bytes
                metadata.frame_size[0]

            reverse (False): whether to return the results in descending order

        Returns:
            a :class:`DatasetView`
        """
        order = DESCENDING if reverse else ASCENDING
        return self._copy_with_new_stage({"$sort": {field: order}})

    def take(self, size, random=False):
        """Takes the given number of samples from the view.

        Args:
            size: the number of samples to return
            random (False): whether to randomly select the samples

        Returns:
            a :class:`DatasetView`
        """
        if random:
            stage = {"$sample": {"size": size}}
        else:
            stage = {"$limit": size}

        return self._copy_with_new_stage(stage)

    def offset(self, offset):
        """Omits the given number of samples from the head of the view.

        Args:
            offset: the offset

        Returns:
            a :class:`DatasetView`
        """
        return self._copy_with_new_stage({"$skip": offset})

    def select(self, sample_ids):
        """Selects only the samples with the given IDs from the view.

        Args:
            sample_ids: an iterable of sample IDs

        Returns:
            a :class:`DatasetView`
        """
        sample_ids = [ObjectId(id) for id in sample_ids]
        return self._copy_with_new_stage(
            {"$match": {"_id": {"$in": sample_ids}}}
        )

    def exclude(self, sample_ids):
        """Excludes the samples with the given IDs from the view.

        Args:
            sample_ids: an iterable of sample IDs

        Returns:
            a :class:`DatasetView`
        """
        sample_ids = [ObjectId(id) for id in sample_ids]
        return self._copy_with_new_stage(
            {"$match": {"_id": {"$not": {"$in": sample_ids}}}}
        )

    def _deserialize_sample(self, d):
        doc = foo.ODMSample.from_dict(d, created=False, extended=False)
        return self._load_sample(doc)

<<<<<<< HEAD
    def _load_sample(self, doc):
        sample = fos.Sample.from_doc(doc)
        sample._set_dataset(self._dataset)
        return sample
=======
    @staticmethod
    def _deserialize_sample(d):
        return fos.Sample.from_doc(
            foo.ODMSample.from_dict(d, created=False, extended=False)
        )
>>>>>>> 64df1ee8

    def _copy_with_new_stage(self, stage):
        view = copy(self)
        view._pipeline.append(stage)
        return view

    def _get_ds_qs(self, **kwargs):
        return self._dataset._get_query_set(**kwargs)

    def _get_latest_offset(self):
        """Returns the offset of the last $skip stage."""
        for stage in self._pipeline[::-1]:
            if "$skip" in stage:
                return stage["$skip"]
        return 0<|MERGE_RESOLUTION|>--- conflicted
+++ resolved
@@ -277,18 +277,10 @@
         doc = foo.ODMSample.from_dict(d, created=False, extended=False)
         return self._load_sample(doc)
 
-<<<<<<< HEAD
     def _load_sample(self, doc):
         sample = fos.Sample.from_doc(doc)
         sample._set_dataset(self._dataset)
         return sample
-=======
-    @staticmethod
-    def _deserialize_sample(d):
-        return fos.Sample.from_doc(
-            foo.ODMSample.from_dict(d, created=False, extended=False)
-        )
->>>>>>> 64df1ee8
 
     def _copy_with_new_stage(self, stage):
         view = copy(self)
@@ -303,4 +295,5 @@
         for stage in self._pipeline[::-1]:
             if "$skip" in stage:
                 return stage["$skip"]
+
         return 0