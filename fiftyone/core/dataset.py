"""
Core definitions of FiftyOne datasets.

| Copyright 2017-2020, Voxel51, Inc.
| `voxel51.com <https://voxel51.com/>`_
|
"""
# pragma pylint: disable=redefined-builtin
# pragma pylint: disable=unused-wildcard-import
# pragma pylint: disable=wildcard-import
from __future__ import absolute_import
from __future__ import division
from __future__ import print_function
from __future__ import unicode_literals
from builtins import *
from future.utils import iteritems, itervalues

# pragma pylint: enable=redefined-builtin
# pragma pylint: enable=unused-wildcard-import
# pragma pylint: enable=wildcard-import

<<<<<<< HEAD
import datetime
import os

from bson.objectid import ObjectId

=======
>>>>>>> 745519a5
import eta.core.utils as etau

import fiftyone as fo
import fiftyone.core.collections as foc
import fiftyone.core.odm as foo
import fiftyone.core.sample as fos
import fiftyone.core.view as fov


def list_dataset_names():
    """Returns the list of available FiftyOne datasets.

    Returns:
        a list of :class:`Dataset` names
    """
    # pylint: disable=no-member
    return foo.ODMSample.objects.distinct("dataset")


def load_dataset(name):
    """Loads the FiftyOne dataset with the given name.

    Args:
        name: the name of the dataset

    Returns:
        a :class:`Dataset`
    """
    # @todo reflectively load the right `Dataset` subclass
    return Dataset(name, create_empty=False)


def get_default_dataset_name():
    """Returns a default dataset name based on the current time.

    Returns:
        a dataset name
    """
    return datetime.datetime.now().strftime("%Y-%m-%d %H:%M:%S")


def get_default_dataset_dir(name, split=None):
    """Returns the default dataset directory for the dataset with the given
    name.

    Args:
        name: the dataset name
        split (None): an optional split

    Returns:
        the default dataset directory
    """
    dataset_dir = os.path.join(fo.config.default_dataset_dir, name)
    if split is not None:
        dataset_dir = os.path.join(dataset_dir, split)

    return dataset_dir


#
# @todo datasets should be registered in the DB even if they are empty
# Currently they only "appear" in the DB when they have their first sample
# added
#
class Dataset(foc.SampleCollection):
    """A FiftyOne dataset.

    Datasets represent a homogenous collection of
    :class:`fiftyone.core.sample.Sample` instances that describe a particular
    type of raw media (e.g., images) toegether with one or more sets of
    :class:`fiftyone.core.labels.Label` instances (e.g., ground truth
    annotations or model predictions) and metadata associated with those
    labels.

    FiftyOne datasets ingest and store the labels for all samples internally;
    raw media is stored on disk and the dataset provides paths to the data.

    Args:
        name: the name of the dataset
        create_empty (True): whether to create a dataset with the given name
            if it does not already exist
    """

    def __init__(self, name, create_empty=True):
        self._name = name

        # @todo populate this when reading an existing collection from the DB
        self._label_types = {}

        if not create_empty and not self:
            raise ValueError("Dataset '%s' not found" % name)

    def __len__(self):
        return self._get_query_set().count()

    def __getitem__(self, sample_id):
        samples = self._get_query_set(id=sample_id)
        if not samples:
            raise ValueError("No sample found with ID '%s'" % sample_id)

        return fos.Sample.from_doc(samples[0])

    def __delitem__(self, sample_id):
        return self[sample_id]._delete()

    def get_tags(self):
        """Returns the list of tags for this SampleCollection.

        Returns:
            a list of tags
        """
        return self._get_query_set().distinct("tags")

    def get_label_groups(self):
        """Returns the list of label groups attached to at least one sample
        in the SampleCollection.

        Returns:
            a list of groups
        """
        # @todo(Tyler) This does not work with DictField
        raise NotImplementedError("TODO TYLER")
        return self._get_query_set().distinct("labels.group")

    def get_insight_groups(self):
        """Returns the list of insight groups attached to at least one sample
        in the SampleCollection.

        Returns:
            a list of groups
        """
        # @todo(Tyler) This does not work with DictField
        raise NotImplementedError("TODO TYLER")
        return self._get_query_set().distinct("insights.group")

    def iter_samples(self):
        """Returns an iterator over the samples in the SampleCollection.

        Returns:
            an iterator over :class:`fiftyone.core.sample.Sample` instances
        """
        for doc in self._get_query_set():
            yield fos.Sample.from_doc(doc)

    @property
    def _sample_cls(self):
        """The :class:`fiftyone.core.sample.Sample` class that this dataset
        can contain.
        """
        return fos.Sample

    @property
    def name(self):
        """The name of the dataset."""
        return self._name

    def add_sample(self, sample):
        """Adds the given sample to the dataset.

        Args:
            sample: a :class:`fiftyone.core.sample.Sample`

        Returns:
            the ID of the sample
        """
        self._validate_sample(sample)
        sample._set_dataset(self)
        sample._save()
        return sample.id

    def add_samples(self, samples):
        """Adds the given samples to the dataset.

        Args:
            samples: an iterable of :class:`fiftyone.core.sample.Sample`
                instances

        Returns:
            a list of sample IDs
        """
        for sample in samples:
            self._validate_sample(sample)
            sample._set_dataset(self)

        sample_docs = self._get_query_set().insert(
            [s._backing_doc for s in samples]
        )
        return [str(s.id) for s in sample_docs]

    def default_view(self):
        """Returns a :class:`fiftyone.core.view.DatasetView` containing the
        entire dataset.

        Returns:
            a :class:`fiftyone.core.view.DatasetView`
        """
        return fov.DatasetView(self)

<<<<<<< HEAD
    @classmethod
    def from_image_classification_dataset(cls, dataset_dir, name=None):
        """Creates a :class:`Dataset` from the given image classification
        dataset on disk.

        See :class:`fiftyone.types.ImageClassificationDataset` for format
        details.

        Args:
            dataset_dir: the directory containing the dataset
            name (None): a name for the dataset. By default,
                :func:`get_default_dataset_name` is used

        Returns:
            a :class:`Dataset`
        """
        if name is None:
            name = get_default_dataset_name()

    @classmethod
    def from_image_detection_dataset(cls, dataset_dir, name=None):
        """Creates a :class:`Dataset` from the given image detection dataset on
        disk.

        See :class:`fiftyone.types.ImageDetectionDataset` for format details.

        Args:
            dataset_dir: the directory containing the dataset
            name (None): a name for the dataset. By default,
                :func:`get_default_dataset_name` is used

        Returns:
            a :class:`Dataset`
        """
        if name is None:
            name = get_default_dataset_name()

    @classmethod
    def from_image_labels_dataset(cls, dataset_dir, name=None):
        """Creates a :class:`Dataset` from the given image labels dataset on
        disk.

        See :class:`fiftyone.types.ImageLabelsDataset` for format details.

        Args:
            dataset_dir: the directory containing the dataset
            name (None): a name for the dataset. By default,
                :func:`get_default_dataset_name` is used

        Returns:
            a :class:`Dataset`
        """
        if name is None:
            name = get_default_dataset_name()

=======
>>>>>>> 745519a5
    def _get_query_set(self, **kwargs):
        # pylint: disable=no-member
        return foo.ODMSample.objects(dataset=self.name, **kwargs)

    def _validate_sample(self, sample):
        if not isinstance(sample, self._sample_cls):
            raise ValueError(
                "Expected sample to be an instance of '%s'; found '%s'"
                % (
                    etau.get_class_name(self._sample_cls),
                    etau.get_class_name(sample),
                )
            )

    def _validate_label(self, group, label):
        if group not in self._label_types:
            self._label_types[group] = label.__class__
        else:
            label_cls = self._label_types[group]
            if not isinstance(label, label_cls):
                raise ValueError(
                    "Expected label to be an instance of '%s'; found '%s'"
                    % (
                        etau.get_class_name(label_cls),
                        etau.get_class_name(label),
                    )
                )<|MERGE_RESOLUTION|>--- conflicted
+++ resolved
@@ -19,14 +19,11 @@
 # pragma pylint: enable=unused-wildcard-import
 # pragma pylint: enable=wildcard-import
 
-<<<<<<< HEAD
 import datetime
 import os
 
 from bson.objectid import ObjectId
 
-=======
->>>>>>> 745519a5
 import eta.core.utils as etau
 
 import fiftyone as fo
@@ -225,7 +222,6 @@
         """
         return fov.DatasetView(self)
 
-<<<<<<< HEAD
     @classmethod
     def from_image_classification_dataset(cls, dataset_dir, name=None):
         """Creates a :class:`Dataset` from the given image classification
@@ -281,8 +277,6 @@
         if name is None:
             name = get_default_dataset_name()
 
-=======
->>>>>>> 745519a5
     def _get_query_set(self, **kwargs):
         # pylint: disable=no-member
         return foo.ODMSample.objects(dataset=self.name, **kwargs)
