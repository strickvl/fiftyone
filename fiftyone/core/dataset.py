--- conflicted
+++ resolved
@@ -2089,12 +2089,8 @@
         tags=None,
         expand_schema=True,
         add_info=True,
-<<<<<<< HEAD
         data_json=False,
-        **kwargs
-=======
         **kwargs,
->>>>>>> 8a058e0f
     ):
         """Adds the contents of the given directory to the dataset.
 
@@ -2117,14 +2113,14 @@
                 any) to the dataset's ``info``
             data_json (False): whether to load media from the location(s)
                 defined by the ``dataset_type`` or to use media locations
-                stored in a ``data.json`` file created by a 
+                stored in a ``data.json`` file created by a
                 ::class`DatasetExporter <fiftyone.utils.data.exporters.DatasetExporter>`.
 
                 This argument is not available for the following dataset
                 types as they are required to store media on disk:
-                    
-                :class:`ImageDirectory <fiftyone.types.dataset_types.ImageDirectory>`, 
-                :class:`VideoDirectory <fiftyone.types.dataset_types.VideoDirectory>`, 
+
+                :class:`ImageDirectory <fiftyone.types.dataset_types.ImageDirectory>`,
+                :class:`VideoDirectory <fiftyone.types.dataset_types.VideoDirectory>`,
                 :class:`ImageClassificationDirectoryTree <fiftyone.types.dataset_types.ImageClassificationDirectoryTree>`,
                 :class:`VideoClassificationDirectoryTree <fiftyone.types.dataset_types.VideoClassificationDirectoryTree>`,
                 :class:`TFObjectDetectionDataset <fiftyone.types.dataset_types.TFObjectDetectionDataset>`,
