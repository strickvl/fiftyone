"""
FiftyOne datasets.

| Copyright 2017-2021, Voxel51, Inc.
| `voxel51.com <https://voxel51.com/>`_
|
"""
import datetime
import fnmatch
import inspect
import logging
import numbers
import os
import random
import reprlib
import string

from bson import ObjectId
import mongoengine.errors as moe
from pymongo import UpdateOne
from pymongo.errors import BulkWriteError

import eta.core.serial as etas
import eta.core.utils as etau

import fiftyone as fo
import fiftyone.core.aggregations as foa
import fiftyone.constants as focn
import fiftyone.core.collections as foc
import fiftyone.core.fields as fof
import fiftyone.core.frame as fofr
import fiftyone.core.labels as fol
import fiftyone.core.media as fom
import fiftyone.migrations as fomi
import fiftyone.core.odm as foo
import fiftyone.core.odm.sample as foos
import fiftyone.core.sample as fos
from fiftyone.core.singleton import DatasetSingleton
import fiftyone.core.view as fov
import fiftyone.core.utils as fou
import fiftyone.types as fot
import fiftyone.utils.data as foud


logger = logging.getLogger(__name__)


def list_datasets():
    """Returns the list of available FiftyOne datasets.

    Returns:
        a list of :class:`Dataset` names
    """
    # pylint: disable=no-member
    return sorted(foo.DatasetDocument.objects.distinct("name"))


def dataset_exists(name):
    """Checks if the dataset exists.

    Args:
        name: the name of the dataset

    Returns:
        True/False
    """
    try:
        # pylint: disable=no-member
        foo.DatasetDocument.objects.get(name=name)
        return True
    except moe.DoesNotExist:
        return False


def load_dataset(name):
    """Loads the FiftyOne dataset with the given name.

    Note that :class:`Dataset` instances are singletons keyed by ``name``, so
    all calls to this function with a given dataset ``name`` in a program will
    return the same object.

    To create a new dataset, use the :class:`Dataset` constructor.

    Args:
        name: the name of the dataset

    Returns:
        a :class:`Dataset`

    Raises:
        ValueError: if no dataset exists with the given name
    """
    return Dataset(name, _create=False)


def get_default_dataset_name():
    """Returns a default dataset name based on the current time.

    Returns:
        a dataset name
    """
    now = datetime.datetime.now()
    name = now.strftime("%Y.%m.%d.%H.%M.%S")
    if name in list_datasets():
        name = now.strftime("%Y.%m.%d.%H.%M.%S.%f")

    return name


def make_unique_dataset_name(root):
    """Makes a unique dataset name with the given root name.

    Args:
        root: the root name for the dataset

    Returns:
        the dataset name
    """
    name = root
    dataset_names = list_datasets()

    if name in dataset_names:
        name += "_" + _get_random_characters(6)

    while name in dataset_names:
        name += _get_random_characters(1)

    return name


def get_default_dataset_dir(name):
    """Returns the default dataset directory for the dataset with the given
    name.

    Args:
        name: the dataset name

    Returns:
        the default directory for the dataset
    """
    return os.path.join(fo.config.default_dataset_dir, name)


def delete_dataset(name, verbose=False):
    """Deletes the FiftyOne dataset with the given name.

    If reference to the dataset exists in memory, only `Dataset.name` and
    `Dataset.deleted` will be valid attributes. Accessing any other attributes
    or methods will raise a :class:`DatasetError`

    If reference to a sample exists in memory, the sample's dataset will be
    "unset" such that `sample.in_dataset == False`

    Args:
        name: the name of the dataset
        verbose (False): whether to log the name of the deleted dataset

    Raises:
        ValueError: if the dataset is not found
    """
    dataset = load_dataset(name)
    dataset.delete()
    if verbose:
        logger.info("Dataset '%s' deleted", name)


def delete_datasets(glob_patt, verbose=False):
    """Deletes all FiftyOne datasets whose names match the given glob pattern.

    Args:
        glob_patt: a glob pattern of datasets to delete
        verbose (False): whether to log the names of deleted datasets
    """
    all_datasets = list_datasets()
    for name in fnmatch.filter(all_datasets, glob_patt):
        delete_dataset(name, verbose=verbose)


def delete_non_persistent_datasets(verbose=False):
    """Deletes all non-persistent datasets.

    Args:
        verbose (False): whether to log the names of deleted datasets
    """
    for name in list_datasets():
        did_delete = _drop_dataset(name, drop_persistent=False)
        if did_delete and verbose:
            logger.info("Dataset '%s' deleted", name)


class Dataset(foc.SampleCollection, metaclass=DatasetSingleton):
    """A FiftyOne dataset.

    Datasets represent an ordered collection of
    :class:`fiftyone.core.sample.Sample` instances that describe a particular
    type of raw media (e.g., images or videos) together with a user-defined set
    of fields.

    FiftyOne datasets ingest and store the labels for all samples internally;
    raw media is stored on disk and the dataset provides paths to the data.

    See https://voxel51.com/docs/fiftyone/user_guide/basics.html for an
    overview of working with FiftyOne datasets.

    Args:
        name (None): the name of the dataset. By default,
            :func:`get_default_dataset_name` is used
        persistent (False): whether the dataset should persist in the database
            after the session terminates
        overwrite (False): whether to overwrite an existing dataset of the same
            name
    """

    def __init__(
        self, name=None, persistent=False, overwrite=False, _create=True
    ):
        if name is None and _create:
            name = get_default_dataset_name()

        if overwrite and dataset_exists(name):
            delete_dataset(name)

        if _create:
            (
                self._doc,
                self._sample_doc_cls,
                self._frame_doc_cls,
            ) = _create_dataset(name, persistent=persistent)
        else:
            (
                self._doc,
                self._sample_doc_cls,
                self._frame_doc_cls,
            ) = _load_dataset(name)

        self._deleted = False

    def __len__(self):
        return self.count()

    def __getitem__(self, id_filepath_slice):
        if isinstance(id_filepath_slice, numbers.Integral):
            raise ValueError(
                "Accessing dataset samples by numeric index is not supported. "
                "Use sample IDs, filepaths, or slices instead"
            )

        if isinstance(id_filepath_slice, slice):
            return self.view()[id_filepath_slice]

        try:
            oid = ObjectId(id_filepath_slice)
            query = {"_id": oid}
        except:
            oid = None
            query = {"filepath": id_filepath_slice}

        d = self._sample_collection.find_one(query)

        if d is None:
            field = "ID" if oid is not None else "filepath"
            raise KeyError(
                "No sample found with %s '%s'" % (field, id_filepath_slice)
            )

        doc = self._sample_dict_to_doc(d)
        return fos.Sample.from_doc(doc, dataset=self)

    def __delitem__(self, sample_id):
        self.remove_sample(sample_id)

    def __getattribute__(self, name):
        if name.startswith("__") or name in (
            "name",
            "deleted",
            "_deleted",
            "_doc",
        ):
            return super().__getattribute__(name)

        if getattr(self, "_deleted", False):
            raise ValueError("Dataset '%s' is deleted" % self.name)

        return super().__getattribute__(name)

    @property
<<<<<<< HEAD
    def default_targets(self):
        """Default targets..."""
        return self._doc.default_targets

    @default_targets.setter
    def default_targets(self, targets):
        self._doc.default_targets = targets
        self.save()

    @property
    def label_targets(self):
        """Label targets..."""
        return self._doc.label_targets

    @label_targets.setter
    def label_targets(self, label_targets):
        self._doc.label_targets = label_targets
        self.save()

    def add_label_targets(self, field_name, targets):
        """Add targets for a specific field

        Args:
            field_name: a labels field name
            targets: a `dict` with target integers as keys and strings as
                values
        """
        for field in self._doc.sample_fields:
            if field.name != field_name:
                continue

            if not issubclass(
                etau.get_class(field.embedded_doc_type), fol._TARGET_FIELDS
            ):
                raise ValueError(
                    "field %s does not support targets" % field_name
                )

            self._doc.label_targets[field_name] = targets
            self.save()
            return

    def remove_label_targets(self, field_name):
        """Remove label targets for a specific field.

        Args:
            field_name: the labels field name
        """
        if field_name in self._doc.label_targets:
            del self._doc.label_targets[field_name]

        self.save()
=======
    def _dataset(self):
        return self
>>>>>>> ba79f588

    @property
    def media_type(self):
        """The media type of the dataset."""
        return self._doc.media_type

    @media_type.setter
    def media_type(self, media_type):
        if len(self) != 0:
            raise ValueError("Cannot set media type of a non-empty dataset")

        if media_type not in fom.MEDIA_TYPES:
            raise ValueError(
                'media_type can only be one of %s; received "%s"'
                % (fom.MEDIA_TYPES, media_type)
            )

        self._doc.media_type = media_type

        self._doc.save()

    @property
    def version(self):
        """The version of the ``fiftyone`` package for which the dataset is
        formatted.
        """
        return self._doc.version

    @property
    def name(self):
        """The name of the dataset."""
        return self._doc.name

    @name.setter
    def name(self, name):
        _name = self._doc.name
        try:
            self._doc.name = name
            self._doc.save()
        except:
            self._doc.name = _name
            raise

    @property
    def persistent(self):
        """Whether the dataset persists in the database after a session is
        terminated.
        """
        return self._doc.persistent

    @persistent.setter
    def persistent(self, value):
        _value = self._doc.persistent
        try:
            self._doc.persistent = value
            self._doc.save()
        except:
            self._doc.persistent = _value
            raise

    @property
    def info(self):
        """A dictionary of information about the dataset."""
        return self._doc.info

    @info.setter
    def info(self, info):
        self._doc.info = info

    @property
    def deleted(self):
        """Whether the dataset is deleted."""
        return self._deleted

    def summary(self):
        """Returns a string summary of the dataset.

        Returns:
            a string summary
        """
        aggs = self.aggregate(
            [foa.Count(), foa.Distinct("tags")], _attach_frames=False
        )
        elements = [
            "Name:           %s" % self.name,
            "Media type:     %s" % self.media_type,
            "Num samples:    %d" % aggs[0],
            "Persistent:     %s" % self.persistent,
            "Info:           %s" % _info_repr.repr(self.info),
            "Tags:           %s" % aggs[1],
            "Sample fields:",
            self._to_fields_str(self.get_field_schema()),
        ]

        if self.media_type == fom.VIDEO:
            elements.extend(
                [
                    "Frame fields:",
                    self._to_fields_str(self.get_frame_field_schema()),
                ]
            )

        return "\n".join(elements)

    def stats(self, include_media=False, compressed=False):
        """Returns stats about the dataset on disk.

        The ``samples`` keys refer to the sample-level labels for the dataset
        as they are stored in the database.

        The ``media`` keys refer to the raw media associated with each sample
        in the dataset on disk (only included if ``include_media`` is True).

        The ``frames`` keys refer to the frame labels for the dataset as they
        are stored in the database (video datasets only).

        Args:
            include_media (False): whether to include stats about the size of
                the raw media in the dataset
            compressed (False): whether to return the sizes of collections in
                their compressed form on disk (True) or the logical
                uncompressed size of  the collections (False)

        Returns:
            a stats dict
        """
        stats = {}

        conn = foo.get_db_conn()

        cs = conn.command("collstats", self._sample_collection_name)
        samples_bytes = cs["storageSize"] if compressed else cs["size"]
        stats["samples_count"] = cs["count"]
        stats["samples_bytes"] = samples_bytes
        stats["samples_size"] = etau.to_human_bytes_str(samples_bytes)
        total_bytes = samples_bytes

        if self.media_type == fom.VIDEO:
            cs = conn.command("collstats", self._frame_collection_name)
            frames_bytes = cs["storageSize"] if compressed else cs["size"]
            stats["frames_count"] = cs["count"]
            stats["frames_bytes"] = frames_bytes
            stats["frames_size"] = etau.to_human_bytes_str(frames_bytes)
            total_bytes += frames_bytes

        if include_media:
            self.compute_metadata()
            media_bytes = self.sum("metadata.size_bytes")
            stats["media_bytes"] = media_bytes
            stats["media_size"] = etau.to_human_bytes_str(media_bytes)
            total_bytes += media_bytes

        stats["total_bytes"] = total_bytes
        stats["total_size"] = etau.to_human_bytes_str(total_bytes)

        return stats

    def first(self):
        """Returns the first sample in the dataset.

        Returns:
            a :class:`fiftyone.core.sample.Sample`

        Raises:
            ValueError: if the dataset is empty
        """
        return super().first()

    def last(self):
        """Returns the last sample in the dataset.

        Returns:
            a :class:`fiftyone.core.sample.Sample`

        Raises:
            ValueError: if the dataset is empty
        """
        try:
            sample_view = self[-1:].first()
        except ValueError:
            raise ValueError("%s is empty" % self.__class__.__name__)

        return fos.Sample.from_doc(sample_view._doc, dataset=self)

    def head(self, num_samples=3):
        """Returns a list of the first few samples in the dataset.

        If fewer than ``num_samples`` samples are in the dataset, only the
        available samples are returned.

        Args:
            num_samples (3): the number of samples

        Returns:
            a list of :class:`fiftyone.core.sample.Sample` objects
        """
        return [
            fos.Sample.from_doc(sv._doc, dataset=self)
            for sv in self[:num_samples]
        ]

    def tail(self, num_samples=3):
        """Returns a list of the last few samples in the dataset.

        If fewer than ``num_samples`` samples are in the dataset, only the
        available samples are returned.

        Args:
            num_samples (3): the number of samples

        Returns:
            a list of :class:`fiftyone.core.sample.Sample` objects
        """
        return [
            fos.Sample.from_doc(sv._doc, dataset=self)
            for sv in self[-num_samples:]
        ]

    def view(self):
        """Returns a :class:`fiftyone.core.view.DatasetView` containing the
        entire dataset.

        Returns:
            a :class:`fiftyone.core.view.DatasetView`
        """
        return fov.DatasetView(self)

    @classmethod
    def get_default_sample_fields(cls, include_private=False):
        """Get the default fields present on any :class:`Dataset`.

        Args:
            include_private (False): whether or not to return fields prefixed
                with a `_`

        Returns:
            a tuple of field names
        """
        return foos.default_sample_fields(
            foo.DatasetSampleDocument, include_private=include_private
        )

    @classmethod
    def get_default_frame_fields(cls, include_private=False):
        """Get the default fields present on any :class:`Frame`.

        Args:
            include_private (False): whether or not to return fields prefixed
                with a `_`

        Returns:
            a tuple of field names
        """
        return foos.default_sample_fields(
            foo.DatasetFrameSampleDocument, include_private=include_private
        )

    def get_field_schema(
        self, ftype=None, embedded_doc_type=None, include_private=False
    ):
        """Returns a schema dictionary describing the fields of the samples in
        the dataset.

        Args:
            ftype (None): an optional field type to which to restrict the
                returned schema. Must be a subclass of
                :class:`fiftyone.core.fields.Field`
            embedded_doc_type (None): an optional embedded document type to
                which to restrict the returned schema. Must be a subclass of
                :class:`fiftyone.core.odm.BaseEmbeddedDocument`
            include_private (False): whether to include fields that start with
                `_` in the returned schema

        Returns:
             an ``OrderedDict`` mapping field names to field types
        """
        d = self._sample_doc_cls.get_field_schema(
            ftype=ftype,
            embedded_doc_type=embedded_doc_type,
            include_private=include_private,
        )

        if not include_private and (self.media_type == fom.VIDEO):
            d.pop("frames", None)

        return d

    def get_frame_field_schema(
        self, ftype=None, embedded_doc_type=None, include_private=False
    ):
        """Returns a schema dictionary describing the fields of the frames of
        the samples in the dataset.

        Only applicable for video datasets.

        Args:
            ftype (None): an optional field type to which to restrict the
                returned schema. Must be a subclass of
                :class:`fiftyone.core.fields.Field`
            embedded_doc_type (None): an optional embedded document type to
                which to restrict the returned schema. Must be a subclass of
                :class:`fiftyone.core.odm.BaseEmbeddedDocument`
            include_private (False): whether to include fields that start with
                `_` in the returned schema

        Returns:
            a dictionary mapping field names to field types, or ``None`` if
            the dataset is not a video dataset
        """
        if self.media_type != fom.VIDEO:
            return None

        return self._frame_doc_cls.get_field_schema(
            ftype=ftype,
            embedded_doc_type=embedded_doc_type,
            include_private=include_private,
        )

    def add_sample_field(
        self, field_name, ftype, embedded_doc_type=None, subfield=None
    ):
        """Adds a new sample field to the dataset.

        Args:
            field_name: the field name
            ftype: the field type to create. Must be a subclass of
                :class:`fiftyone.core.fields.Field`
            embedded_doc_type (None): the
                :class:`fiftyone.core.odm.BaseEmbeddedDocument` type of the
                field. Used only when ``ftype`` is an embedded
                :class:`fiftyone.core.fields.EmbeddedDocumentField`
            subfield (None): the type of the contained field. Used only when
                ``ftype`` is a :class:`fiftyone.core.fields.ListField` or
                :class:`fiftyone.core.fields.DictField`
        """
        self._sample_doc_cls.add_field(
            field_name,
            ftype,
            embedded_doc_type=embedded_doc_type,
            subfield=subfield,
        )

    def add_frame_field(
        self, field_name, ftype, embedded_doc_type=None, subfield=None
    ):
        """Adds a new frame-level field to the dataset.

        Only applicable to video datasets.

        Args:
            field_name: the field name
            ftype: the field type to create. Must be a subclass of
                :class:`fiftyone.core.fields.Field`
            embedded_doc_type (None): the
                :class:`fiftyone.core.odm.BaseEmbeddedDocument` type of the
                field. Used only when ``ftype`` is an embedded
                :class:`fiftyone.core.fields.EmbeddedDocumentField`
            subfield (None): the type of the contained field. Used only when
                ``ftype`` is a :class:`fiftyone.core.fields.ListField` or
                :class:`fiftyone.core.fields.DictField`
        """
        if self.media_type != fom.VIDEO:
            raise ValueError("Only video datasets have frame fields")

        self._frame_doc_cls.add_field(
            field_name,
            ftype,
            embedded_doc_type=embedded_doc_type,
            subfield=subfield,
        )

    def rename_sample_field(self, field_name, new_field_name):
        """Renames the sample field to the given new name.

        You can use dot notation (``embedded.field.name``) to rename embedded
        fields.

        Args:
            field_name: the field name
            new_field_name: the new field name
        """
        if "." in field_name:
            self._sample_doc_cls._rename_embedded_field(
                field_name, new_field_name
            )
            fos.Sample._reload_docs(self._sample_collection_name)
        else:
            self._sample_doc_cls._rename_field(field_name, new_field_name)
            fos.Sample._rename_field(
                self._sample_collection_name, field_name, new_field_name
            )

    def rename_frame_field(self, field_name, new_field_name):
        """Renames the frame-level field to the given new name.

        You can use dot notation (``embedded.field.name``) to rename embedded
        frame fields.

        Only applicable to video datasets.

        Args:
            field_name: the field name
            new_field_name: the new field name
        """
        if self.media_type != fom.VIDEO:
            raise ValueError("Only video datasets have frame fields")

        if "." in field_name:
            self._frame_doc_cls._rename_embedded_field(
                field_name, new_field_name
            )
            fofr.Frame._reload_docs(self._frame_collection_name)
        else:
            self._frame_doc_cls._rename_field(
                field_name, new_field_name, is_frame_field=True
            )
            fofr.Frame._rename_field(
                self._frame_collection_name, field_name, new_field_name
            )

    def clone_sample_field(self, field_name, new_field_name):
        """Clones the given sample field into a new field of the dataset.

        You can use dot notation (``embedded.field.name``) to clone embedded
        fields.

        Args:
            field_name: the field name to clone
            new_field_name: the new field name to populate
        """
        self._clone_sample_field(field_name, new_field_name)

    def clone_frame_field(self, field_name, new_field_name):
        """Clones the frame-level field into a new field.

        You can use dot notation (``embedded.field.name``) to clone embedded
        frame fields.

        Only applicable to video datasets.

        Args:
            field_name: the field name
            new_field_name: the new field name
        """
        self._clone_frame_field(field_name, new_field_name)

    def _clone_sample_field(self, field_name, new_field_name, view=None):
        if view is not None:
            pipeline = view._pipeline(attach_frames=False)
        else:
            pipeline = None

        if "." in field_name:
            self._sample_doc_cls._clone_embedded_field(
                field_name, new_field_name, pipeline=pipeline
            )
        else:
            self._sample_doc_cls._clone_field(
                field_name, new_field_name, pipeline=pipeline
            )

        fos.Sample._reload_docs(self._sample_collection_name)

    def _clone_frame_field(self, field_name, new_field_name, view=None):
        if self.media_type != fom.VIDEO:
            raise ValueError("Only video datasets have frame fields")

        if view is not None:
            # @todo support this
            raise ValueError(
                "Cloning frame fields of a view is not yet supported"
            )
        else:
            pipeline = None

        if "." in field_name:
            self._frame_doc_cls._clone_embedded_field(
                field_name, new_field_name, pipeline=pipeline
            )
        else:
            self._frame_doc_cls._clone_field(
                field_name, new_field_name, pipeline=pipeline
            )

        fofr.Frame._reload_docs(self._frame_collection_name)

    def clear_sample_field(self, field_name):
        """Clears the values of the field from all samples in the dataset.

        The field will remain in the dataset's schema, and all samples will
        have the value ``None`` for the field.

        Args:
            field_name: the field name

        Raises:
            AttributeError: if the field does not exist
        """
        self._clear_sample_field(field_name)

    def clear_frame_field(self, field_name):
        """Clears the values of the frame field from all samples in the
        dataset.

        The field will remain in the dataset's frame schema, and all frames
        will have the value ``None`` for the field.

        Args:
            field_name: the field name

        Raises:
            AttributeError: if the field does not exist
        """
        self._clear_frame_field(field_name)

    def _clear_sample_field(self, field_name, view=None):
        if view is not None:
            pipeline = view._pipeline(attach_frames=False)
        else:
            pipeline = None

        if "." in field_name:
            self._sample_doc_cls._clear_embedded_field(
                field_name, pipeline=pipeline
            )
        else:
            self._sample_doc_cls._clear_field(field_name, pipeline=pipeline)

        fos.Sample._reload_docs(self._sample_collection_name)

    def _clear_frame_field(self, field_name, view=None):
        if self.media_type != fom.VIDEO:
            raise ValueError("Only video datasets have frame fields")

        if view is not None:
            # @todo support this
            raise ValueError(
                "Clearing frame fields of a view is not yet supported"
            )
        else:
            pipeline = None

        if "." in field_name:
            self._frame_doc_cls._clear_embedded_field(
                field_name, pipeline=pipeline
            )
        else:
            self._frame_doc_cls._clear_field(field_name, pipeline=pipeline)

        fofr.Frame._reload_docs(self._frame_collection_name)

    def delete_sample_field(self, field_name):
        """Deletes the field from all samples in the dataset.

        You can use dot notation (``embedded.field.name``) to delete embedded
        fields.

        Args:
            field_name: the field name

        Raises:
            AttributeError: if the field does not exist
        """
        if "." in field_name:
            self._sample_doc_cls._delete_embedded_field(field_name)
            fos.Sample._reload_docs(self._sample_collection_name)
        else:
            self._sample_doc_cls._delete_field(field_name)
            fos.Sample._purge_field(self._sample_collection_name, field_name)

    def delete_frame_field(self, field_name):
        """Deletes the frame-level field from all samples in the dataset.

        You can use dot notation (``embedded.field.name``) to delete embedded
        frame fields.

        Only applicable to video datasets.

        Args:
            field_name: the field name

        Raises:
            AttributeError: if the field does not exist
        """
        if self.media_type != fom.VIDEO:
            raise ValueError("Only video datasets have frame fields")

        if "." in field_name:
            self._frame_doc_cls._delete_embedded_field(field_name)
            fofr.Frame._reload_docs(self._frame_collection_name)
        else:
            self._frame_doc_cls._delete_field(field_name, is_frame_field=True)
            fofr.Frame._purge_field(self._frame_collection_name, field_name)

    def iter_samples(self):
        """Returns an iterator over the samples in the dataset.

        Returns:
            an iterator over :class:`fiftyone.core.sample.Sample` instances
        """
        for d in self._aggregate():
            frames = d.pop("frames", [])
            doc = self._sample_dict_to_doc(d)
            sample = fos.Sample.from_doc(doc, dataset=self)
            if self.media_type == fom.VIDEO:
                sample.frames._set_replacements(frames)

            yield sample

    def add_sample(self, sample, expand_schema=True):
        """Adds the given sample to the dataset.

        If the sample instance does not belong to a dataset, it is updated
        in-place to reflect its membership in this dataset. If the sample
        instance belongs to another dataset, it is not modified.

        Args:
            sample: a :class:`fiftyone.core.sample.Sample`
            expand_schema (True): whether to dynamically add new sample fields
                encountered to the dataset schema. If False, an error is raised
                if the sample's schema is not a subset of the dataset schema

        Returns:
            the ID of the sample in the dataset

        Raises:
            ``mongoengine.errors.ValidationError``: if a field of the sample
                has a type that is inconsistent with the dataset schema, or if
                ``expand_schema == False`` and a new field is encountered
        """
        if sample._in_db:
            sample = sample.copy()

        if self.media_type is None:
            self.media_type = sample.media_type

        if expand_schema:
            self._expand_schema([sample])

        self._validate_sample(sample)

        d = sample.to_mongo_dict()
        d.pop("_id", None)  # remove the ID if in DB
        self._sample_collection.insert_one(d)  # adds `_id` to `d`

        if not sample._in_db:
            doc = self._sample_doc_cls.from_dict(d, extended=False)
            sample._set_backing_doc(doc, dataset=self)

        if self.media_type == fom.VIDEO:
            sample.frames._serve(sample)
            sample.frames._save(insert=True)

        return str(d["_id"])

    def add_samples(self, samples, expand_schema=True, num_samples=None):
        """Adds the given samples to the dataset.

        Any sample instances that do not belong to a dataset are updated
        in-place to reflect membership in this dataset. Any sample instances
        that belong to other datasets are not modified.

        Args:
            samples: an iterable of :class:`fiftyone.core.sample.Sample`
                instances. For example, ``samples`` may be a :class:`Dataset`
                or a :class:`fiftyone.core.views.DatasetView`
            expand_schema (True): whether to dynamically add new sample fields
                encountered to the dataset schema. If False, an error is raised
                if a sample's schema is not a subset of the dataset schema
            num_samples (None): the number of samples in ``samples``. If not
                provided, this is computed via ``len(samples)``, if possible.
                This value is optional and is used only for optimization and
                progress tracking

        Returns:
            a list of IDs of the samples in the dataset

        Raises:
            ``mongoengine.errors.ValidationError``: if a field of a sample has
                a type that is inconsistent with the dataset schema, or if
                ``expand_schema == False`` and a new field is encountered
        """
        if num_samples is None:
            try:
                num_samples = len(samples)
            except:
                pass

        # @todo optimize adjust dynamically based on sample save time
        batch_size = 128 if self.media_type == fom.IMAGE else 1

        sample_ids = []
        with fou.ProgressBar(total=num_samples) as pb:
            for batch in fou.iter_batches(samples, batch_size):
                sample_ids.extend(
                    self._add_samples_batch(batch, expand_schema)
                )
                pb.update(count=len(batch))

        return sample_ids

    def _add_samples_batch(self, samples, expand_schema):
        samples = [s.copy() if s._in_db else s for s in samples]

        if self.media_type is None and samples:
            self.media_type = samples[0].media_type

        if expand_schema:
            self._expand_schema(samples)

        for sample in samples:
            self._validate_sample(sample)

        dicts = [sample.to_mongo_dict() for sample in samples]
        for d in dicts:
            d.pop("_id", None)  # remove the ID if in DB

        try:
            # adds `_id` to each dict
            self._sample_collection.insert_many(dicts)
        except BulkWriteError as bwe:
            msg = bwe.details["writeErrors"][0]["errmsg"]
            raise ValueError(msg) from bwe

        for sample, d in zip(samples, dicts):
            if not sample._in_db:
                doc = self._sample_doc_cls.from_dict(d, extended=False)
                sample._set_backing_doc(doc, dataset=self)

            if self.media_type == fom.VIDEO:
                sample.frames._serve(sample)
                sample.frames._save(insert=True)

        return [str(d["_id"]) for d in dicts]

    def _bulk_update(self, sample_ids, updates, ordered=False):
        ops = [
            UpdateOne({"_id": _id}, update)
            for _id, update in zip(sample_ids, updates)
        ]
        self._bulk_write(ops, ordered=ordered)

        # Equivalent with loops
        # coll = self._sample_collection
        # with fou.ProgressBar() as pb:
        #     for _id, update in zip(pb(sample_ids), updates):
        #         coll.update_one({"_id": _id}, update)

        fos.Sample._reload_docs(self._sample_collection_name)

    def _bulk_write(self, ops, ordered=False):
        try:
            for ops_batch in fou.iter_batches(ops, 100000):  # mongodb limit
                self._sample_collection.bulk_write(
                    list(ops_batch), ordered=ordered
                )
        except BulkWriteError as bwe:
            msg = bwe.details["writeErrors"][0]["errmsg"]
            raise ValueError(msg) from bwe

    def merge_samples(
        self,
        samples,
        key_field="filepath",
        key_fcn=None,
        omit_none_fields=True,
        skip_existing=False,
        insert_new=True,
        omit_default_fields=False,
        overwrite=True,
    ):
        """Merges the given samples into this dataset.

        By default, samples with the same absolute ``filepath`` are merged.
        You can customize this behavior via the ``key_field`` and ``key_fcn``
        parameters. For example, you could set
        ``key_fcn = lambda sample: os.path.basename(sample.filepath)`` to merge
        samples with the same base filename.

        Args:
            samples: an iterable of :class:`fiftyone.core.sample.Sample`
                instances. For example, ``samples`` may be a :class:`Dataset`
                or a :class:`fiftyone.core.views.DatasetView`
            key_field ("filepath"): the sample field to use to decide whether
                to join with an existing sample
            key_fcn (None): a function that accepts a
                :class:`fiftyone.core.sample.Sample` instance and computes a
                key to decide if two samples should be merged. If a ``key_fcn``
                is provided, ``key_field`` is ignored
            omit_none_fields (True): whether to omit ``None``-valued fields of
                the provided samples when merging their fields
            skip_existing (False): whether to skip existing samples (True) or
                merge them (False)
            insert_new (True): whether to insert new samples (True) or skip
                them (False)
            omit_default_fields (False): whether to omit default sample fields
                when merging. If ``True``, ``insert_new`` must be ``False``
            overwrite (True): whether to overwrite (True) or skip (False)
                existing sample fields
        """
        # Use efficient implementation when possible
        if (
            isinstance(samples, foc.SampleCollection)
            and key_fcn is None
            and overwrite
        ):
            self._merge_samples(
                samples,
                key_field=key_field,
                omit_none_fields=omit_none_fields,
                skip_existing=skip_existing,
                insert_new=insert_new,
                omit_default_fields=omit_default_fields,
            )
            return

        if key_fcn is None:
            key_fcn = lambda sample: sample[key_field]

        if omit_default_fields:
            if insert_new:
                raise ValueError(
                    "Cannot omit default fields when `insert_new=True`"
                )

            omit_fields = fos.get_default_sample_fields()
        else:
            omit_fields = None

        id_map = {}
        logger.info("Indexing dataset...")
        with fou.ProgressBar() as pb:
            for sample in pb(self):
                id_map[key_fcn(sample)] = sample.id

        logger.info("Merging samples...")
        with fou.ProgressBar() as pb:
            for sample in pb(samples):
                key = key_fcn(sample)
                if key in id_map:
                    if not skip_existing:
                        existing_sample = self[id_map[key]]
                        existing_sample.merge(
                            sample,
                            omit_fields=omit_fields,
                            omit_none_fields=omit_none_fields,
                            overwrite=overwrite,
                        )
                        existing_sample.save()
                elif insert_new:
                    self.add_sample(sample)

    def _merge_samples(
        self,
        sample_collection,
        key_field="filepath",
        omit_none_fields=True,
        skip_existing=False,
        insert_new=True,
        omit_default_fields=False,
    ):
        """Merges the given sample collection into this dataset.

        By default, samples with the same absolute ``filepath`` are merged.
        You can customize this behavior via the ``key_field`` parameter.

        Args:
            sample_collection: a
                :class:`fiftyone.core.collections.SampleCollection`
            key_field ("filepath"): the sample field to use to decide whether
                to join with an existing sample
            omit_none_fields (True): whether to omit ``None``-valued fields of
                the provided samples when merging their fields
            skip_existing (False): whether to skip existing samples (True) or
                merge them (False)
            insert_new (True): whether to insert new samples (True) or skip
                them (False)
            omit_default_fields (False): whether to omit default sample fields
                when merging. If ``True``, ``insert_new`` must be ``False``
        """
        if self.media_type == fom.VIDEO:
            raise ValueError("Merging video collections is not yet supported")

        if omit_default_fields and insert_new:
            raise ValueError(
                "Cannot omit default fields when `insert_new=True`"
            )

        if key_field == "id":
            key_field = "_id"

        if skip_existing:
            when_matched = "keepExisting"
        else:
            when_matched = "merge"

        if insert_new:
            when_not_matched = "insert"
        else:
            when_not_matched = "discard"

        # Must create unique indexes in order to use `$merge`
        self.create_index(key_field, unique=True)
        sample_collection.create_index(key_field, unique=True)

        schema = sample_collection.get_field_schema()
        self._sample_doc_cls.merge_field_schema(schema)

        if omit_default_fields:
            omit_fields = list(
                self.get_default_sample_fields(include_private=True)
            )
        else:
            omit_fields = ["_id"]

        try:
            omit_fields.remove(key_field)
        except ValueError:
            pass

        pipeline = []

        if omit_fields:
            pipeline.append({"$unset": omit_fields})

        if omit_none_fields:
            pipeline.append(
                {
                    "$replaceWith": {
                        "$arrayToObject": {
                            "$filter": {
                                "input": {"$objectToArray": "$$ROOT"},
                                "as": "item",
                                "cond": {"$ne": ["$$item.v", None]},
                            }
                        }
                    }
                }
            )

        pipeline.append(
            {
                "$merge": {
                    "into": self._sample_collection_name,
                    "on": key_field,
                    "whenMatched": when_matched,
                    "whenNotMatched": when_not_matched,
                }
            }
        )

        sample_collection._aggregate(pipeline=pipeline, attach_frames=False)
        fos.Sample._reload_docs(self._sample_collection_name)

    def remove_sample(self, sample_or_id):
        """Removes the given sample from the dataset.

        If reference to a sample exists in memory, the sample object will be
        updated such that ``sample.in_dataset == False``.

        Args:
            sample_or_id: the sample to remove. Can be any of the following:

                -   a sample ID
                -   a :class:`fiftyone.core.sample.Sample`
                -   a :class:`fiftyone.core.sample.SampleView`
        """
        if isinstance(sample_or_id, (fos.Sample, fos.SampleView)):
            sample_id = sample_or_id.id
        else:
            sample_id = sample_or_id

        self._sample_collection.delete_one({"_id": ObjectId(sample_id)})

        fos.Sample._reset_docs(
            self._sample_collection_name, doc_ids=[sample_id]
        )

    def remove_samples(self, samples_or_ids):
        """Removes the given samples from the dataset.

        If reference to a sample exists in memory, the sample object will be
        updated such that ``sample.in_dataset == False``.

        Args:
            samples_or_ids: the samples to remove. Can be any of the following:

                -   a sample ID
                -   an iterable of sample IDs
                -   a :class:`fiftyone.core.sample.Sample` or
                    :class:`fiftyone.core.sample.SampleView`
                -   an iterable of sample IDs
                -   a :class:`fiftyone.core.collections.SampleCollection`
                -   an iterable of :class:`fiftyone.core.sample.Sample` or
                    :class:`fiftyone.core.sample.SampleView` instances
        """
        sample_ids = _get_sample_ids(samples_or_ids)

        self._sample_collection.delete_many(
            {"_id": {"$in": [ObjectId(_id) for _id in sample_ids]}}
        )

        fos.Sample._reset_docs(
            self._sample_collection_name, doc_ids=sample_ids
        )

    def save(self):
        """Saves the dataset to the database.

        This only needs to be called when dataset-level information such as its
        :meth:`Dataset.info` is modified.
        """
        self._save()

    def _save(self, view=None, fields=None):
        if view is not None:
            _save_view(view, fields)

        self._doc.save()

    def clone(self, name=None):
        """Creates a clone of the dataset containing deep copies of all samples
        and dataset-level information in this dataset.

        Args:
            name (None): a name for the cloned dataset. By default,
                :func:`get_default_dataset_name` is used

        Returns:
            the new :class:`Dataset`
        """
        return self._clone(name=name)

    def _clone(self, name=None, view=None):
        if name is None:
            name = get_default_dataset_name()

        if view is not None:
            _clone_dataset_or_view(view, name)
        else:
            _clone_dataset_or_view(self, name)

        return load_dataset(name=name)

    def clear(self):
        """Removes all samples from the dataset.

        If reference to a sample exists in memory, the sample object will be
        updated such that ``sample.in_dataset == False``.
        """
        self._sample_doc_cls.drop_collection()
        fos.Sample._reset_docs(self._sample_collection_name)

        if self.media_type == fom.VIDEO:
            self._frame_doc_cls.drop_collection()
            fos.Sample._reset_docs(self._frame_collection_name)

    def delete(self):
        """Deletes the dataset.

        Once deleted, only the ``name`` and ``deleted`` attributes of a dataset
        may be accessed.

        If reference to a sample exists in memory, the sample object will be
        updated such that ``sample.in_dataset == False``.
        """
        self.clear()
        self._doc.delete()
        self._deleted = True

    def add_dir(
        self,
        dataset_dir,
        dataset_type,
        label_field="ground_truth",
        tags=None,
        expand_schema=True,
        add_info=True,
        **kwargs
    ):
        """Adds the contents of the given directory to the dataset.

        See :doc:`this guide </user_guide/dataset_creation/datasets>` for
        descriptions of available dataset types.

        Args:
            dataset_dir: the dataset directory
            dataset_type (None): the
                :class:`fiftyone.types.dataset_types.Dataset` type of the
                dataset in ``dataset_dir``
            label_field ("ground_truth"): the name (or root name) of the
                field(s) to use for the labels (if applicable)
            tags (None): an optional list of tags to attach to each sample
            expand_schema (True): whether to dynamically add new sample fields
                encountered to the dataset schema. If False, an error is raised
                if a sample's schema is not a subset of the dataset schema
            add_info (True): whether to add dataset info from the importer (if
                any) to the dataset's ``info``
            **kwargs: optional keyword arguments to pass to the constructor of
                the :class:`fiftyone.utils.data.importers.DatasetImporter` for
                the specified ``dataset_type`` via the syntax
                ``DatasetImporter(dataset_dir, **kwargs)``

        Returns:
            a list of IDs of the samples that were added to the dataset
        """
        if inspect.isclass(dataset_type):
            dataset_type = dataset_type()

        # If the input dataset contains TFRecords, they must be unpacked into a
        # temporary directory during conversion
        if (
            isinstance(
                dataset_type,
                (
                    fot.TFImageClassificationDataset,
                    fot.TFObjectDetectionDataset,
                ),
            )
            and "images_dir" not in kwargs
        ):
            images_dir = get_default_dataset_dir(self.name)
            logger.info("Unpacking images to '%s'", images_dir)
            kwargs["images_dir"] = images_dir

        dataset_importer_cls = dataset_type.get_dataset_importer_cls()

        try:
            dataset_importer = dataset_importer_cls(dataset_dir, **kwargs)
        except Exception as e:
            importer_name = dataset_importer_cls.__name__
            raise ValueError(
                "Failed to construct importer using syntax "
                "%s(dataset_dir, **kwargs); you may need to supply mandatory "
                "arguments to the constructor via `kwargs`. Please consult "
                "the documentation of `%s` to learn more"
                % (importer_name, etau.get_class_name(dataset_importer_cls))
            ) from e

        return self.add_importer(
            dataset_importer,
            label_field=label_field,
            tags=tags,
            expand_schema=expand_schema,
            add_info=add_info,
        )

    def add_importer(
        self,
        dataset_importer,
        label_field="ground_truth",
        tags=None,
        expand_schema=True,
        add_info=True,
    ):
        """Adds the samples from the given
        :class:`fiftyone.utils.data.importers.DatasetImporter` to the dataset.

        See :ref:`this guide <custom-dataset-importer>` for more details about
        importing datasets in custom formats by defining your own
        :class:`DatasetImporter <fiftyone.utils.data.importers.DatasetImporter>`.

        Args:
            dataset_importer: a
                :class:`fiftyone.utils.data.importers.DatasetImporter`
            label_field ("ground_truth"): the name (or root name) of the
                field(s) to use for the labels (if applicable)
            tags (None): an optional list of tags to attach to each sample
            expand_schema (True): whether to dynamically add new sample fields
                encountered to the dataset schema. If False, an error is raised
                if a sample's schema is not a subset of the dataset schema
            add_info (True): whether to add dataset info from the importer (if
                any) to the dataset's ``info``

        Returns:
            a list of IDs of the samples that were added to the dataset
        """
        return foud.import_samples(
            self,
            dataset_importer,
            label_field=label_field,
            tags=tags,
            expand_schema=expand_schema,
            add_info=add_info,
        )

    def add_images(self, samples, sample_parser=None, tags=None):
        """Adds the given images to the dataset.

        This operation does not read the images.

        See :ref:`this guide <custom-sample-parser>` for more details about
        adding images to a dataset by defining your own
        :class:`UnlabeledImageSampleParser <fiftyone.utils.data.parsers.UnlabeledImageSampleParser>`.

        Args:
            samples: an iterable of samples. If no ``sample_parser`` is
                provided, this must be an iterable of image paths. If a
                ``sample_parser`` is provided, this can be an arbitrary
                iterable whose elements can be parsed by the sample parser
            sample_parser (None): a
                :class:`fiftyone.utils.data.parsers.UnlabeledImageSampleParser`
                instance to use to parse the samples
            tags (None): an optional list of tags to attach to each sample

        Returns:
            a list of IDs of the samples that were added to the dataset
        """
        if sample_parser is None:
            sample_parser = foud.ImageSampleParser()

        return foud.add_images(self, samples, sample_parser, tags=tags)

    def add_labeled_images(
        self,
        samples,
        sample_parser,
        label_field="ground_truth",
        tags=None,
        expand_schema=True,
    ):
        """Adds the given labeled images to the dataset.

        This operation will iterate over all provided samples, but the images
        will not be read (unless the sample parser requires it in order to
        compute image metadata).

        See :ref:`this guide <custom-sample-parser>` for more details about
        adding labeled images to a dataset by defining your own
        :class:`LabeledImageSampleParser <fiftyone.utils.data.parsers.LabeledImageSampleParser>`.

        Args:
            samples: an iterable of samples
            sample_parser: a
                :class:`fiftyone.utils.data.parsers.LabeledImageSampleParser`
                instance to use to parse the samples
            label_field ("ground_truth"): the name (or root name) of the
                field(s) to use for the labels (if applicable)
            tags (None): an optional list of tags to attach to each sample
            expand_schema (True): whether to dynamically add new sample fields
                encountered to the dataset schema. If False, an error is raised
                if a sample's schema is not a subset of the dataset schema

        Returns:
            a list of IDs of the samples that were added to the dataset
        """
        return foud.add_labeled_images(
            self,
            samples,
            sample_parser,
            label_field=label_field,
            tags=tags,
            expand_schema=expand_schema,
        )

    def add_images_dir(self, images_dir, tags=None, recursive=True):
        """Adds the given directory of images to the dataset.

        See :class:`fiftyone.types.dataset_types.ImageDirectory` for format
        details. In particular, note that files with non-image MIME types are
        omitted.

        This operation does not read the images.

        Args:
            images_dir: a directory of images
            tags (None): an optional list of tags to attach to each sample
            recursive (True): whether to recursively traverse subdirectories

        Returns:
            a list of IDs of the samples in the dataset
        """
        image_paths = foud.parse_images_dir(images_dir, recursive=recursive)
        sample_parser = foud.ImageSampleParser()
        return self.add_images(image_paths, sample_parser, tags=tags)

    def add_images_patt(self, images_patt, tags=None):
        """Adds the given glob pattern of images to the dataset.

        This operation does not read the images.

        Args:
            images_patt: a glob pattern of images like
                ``/path/to/images/*.jpg``
            tags (None): an optional list of tags to attach to each sample

        Returns:
            a list of IDs of the samples in the dataset
        """
        image_paths = etau.get_glob_matches(images_patt)
        sample_parser = foud.ImageSampleParser()
        return self.add_images(image_paths, sample_parser, tags=tags)

    def ingest_images(
        self,
        samples,
        sample_parser=None,
        tags=None,
        dataset_dir=None,
        image_format=None,
    ):
        """Ingests the given iterable of images into the dataset.

        The images are read in-memory and written to ``dataset_dir``.

        See :ref:`this guide <custom-sample-parser>` for more details about
        ingesting images into a dataset by defining your own
        :class:`UnlabeledImageSampleParser <fiftyone.utils.data.parsers.UnlabeledImageSampleParser>`.

        Args:
            samples: an iterable of samples. If no ``sample_parser`` is
                provided, this must be an iterable of image paths. If a
                ``sample_parser`` is provided, this can be an arbitrary
                iterable whose elements can be parsed by the sample parser
            sample_parser (None): a
                :class:`fiftyone.utils.data.parsers.UnlabeledImageSampleParser`
                instance to use to parse the samples
            tags (None): an optional list of tags to attach to each sample
            dataset_dir (None): the directory in which the images will be
                written. By default, :func:`get_default_dataset_dir` is used
            image_format (None): the image format to use to write the images to
                disk. By default, ``fiftyone.config.default_image_ext`` is used

        Returns:
            a list of IDs of the samples in the dataset
        """
        if sample_parser is None:
            sample_parser = foud.ImageSampleParser()

        if dataset_dir is None:
            dataset_dir = get_default_dataset_dir(self.name)

        dataset_ingestor = foud.UnlabeledImageDatasetIngestor(
            dataset_dir, samples, sample_parser, image_format=image_format,
        )

        return self.add_importer(dataset_ingestor, tags=tags)

    def ingest_labeled_images(
        self,
        samples,
        sample_parser,
        label_field="ground_truth",
        tags=None,
        expand_schema=True,
        dataset_dir=None,
        skip_unlabeled=False,
        image_format=None,
    ):
        """Ingests the given iterable of labeled image samples into the
        dataset.

        The images are read in-memory and written to ``dataset_dir``.

        See :ref:`this guide <custom-sample-parser>` for more details about
        ingesting labeled images into a dataset by defining your own
        :class:`LabeledImageSampleParser <fiftyone.utils.data.parsers.LabeledImageSampleParser>`.

        Args:
            samples: an iterable of samples
            sample_parser: a
                :class:`fiftyone.utils.data.parsers.LabeledImageSampleParser`
                instance to use to parse the samples
            label_field ("ground_truth"): the name (or root name) of the
                field(s) to use for the labels (if applicable)
            tags (None): an optional list of tags to attach to each sample
            expand_schema (True): whether to dynamically add new sample fields
                encountered to the dataset schema. If False, an error is raised
                if the sample's schema is not a subset of the dataset schema
            dataset_dir (None): the directory in which the images will be
                written. By default, :func:`get_default_dataset_dir` is used
            skip_unlabeled (False): whether to skip unlabeled images when
                importing
            image_format (None): the image format to use to write the images to
                disk. By default, ``fiftyone.config.default_image_ext`` is used

        Returns:
            a list of IDs of the samples in the dataset
        """
        if dataset_dir is None:
            dataset_dir = get_default_dataset_dir(self.name)

        dataset_ingestor = foud.LabeledImageDatasetIngestor(
            dataset_dir,
            samples,
            sample_parser,
            skip_unlabeled=skip_unlabeled,
            image_format=image_format,
        )

        return self.add_importer(
            dataset_ingestor,
            label_field=label_field,
            tags=tags,
            expand_schema=expand_schema,
        )

    def add_videos(self, samples, sample_parser=None, tags=None):
        """Adds the given videos to the dataset.

        This operation does not read the videos.

        See :ref:`this guide <custom-sample-parser>` for more details about
        adding videos to a dataset by defining your own
        :class:`UnlabeledVideoSampleParser <fiftyone.utils.data.parsers.UnlabeledVideoSampleParser>`.

        Args:
            samples: an iterable of samples. If no ``sample_parser`` is
                provided, this must be an iterable of video paths. If a
                ``sample_parser`` is provided, this can be an arbitrary
                iterable whose elements can be parsed by the sample parser
            sample_parser (None): a
                :class:`fiftyone.utils.data.parsers.UnlabeledImageSampleParser`
                instance to use to parse the samples
            tags (None): an optional list of tags to attach to each sample

        Returns:
            a list of IDs of the samples that were added to the dataset
        """
        if sample_parser is None:
            sample_parser = foud.VideoSampleParser()

        return foud.add_videos(self, samples, sample_parser, tags=tags)

    def add_labeled_videos(
        self,
        samples,
        sample_parser,
        label_field="ground_truth",
        tags=None,
        expand_schema=True,
    ):
        """Adds the given labeled videos to the dataset.

        This operation will iterate over all provided samples, but the videos
        will not be read/decoded/etc.

        See :ref:`this guide <custom-sample-parser>` for more details about
        adding labeled videos to a dataset by defining your own
        :class:`LabeledVideoSampleParser <fiftyone.utils.data.parsers.LabeledVideoSampleParser>`.

        Args:
            samples: an iterable of samples
            sample_parser: a
                :class:`fiftyone.utils.data.parsers.LabeledVideoSampleParser`
                instance to use to parse the samples
            label_field ("ground_truth"): the name (or root name) of the
                frame field(s) to use for the labels
            tags (None): an optional list of tags to attach to each sample
            expand_schema (True): whether to dynamically add new sample fields
                encountered to the dataset schema. If False, an error is raised
                if a sample's schema is not a subset of the dataset schema

        Returns:
            a list of IDs of the samples that were added to the dataset
        """
        return foud.add_labeled_videos(
            self,
            samples,
            sample_parser,
            label_field=label_field,
            tags=tags,
            expand_schema=expand_schema,
        )

    def add_videos_dir(self, videos_dir, tags=None, recursive=True):
        """Adds the given directory of videos to the dataset.

        See :class:`fiftyone.types.dataset_types.VideoDirectory` for format
        details. In particular, note that files with non-video MIME types are
        omitted.

        This operation does not read/decode the videos.

        Args:
            videos_dir: a directory of videos
            tags (None): an optional list of tags to attach to each sample
            recursive (True): whether to recursively traverse subdirectories

        Returns:
            a list of IDs of the samples in the dataset
        """
        video_paths = foud.parse_videos_dir(videos_dir, recursive=recursive)
        sample_parser = foud.VideoSampleParser()
        return self.add_videos(video_paths, sample_parser, tags=tags)

    def add_videos_patt(self, videos_patt, tags=None):
        """Adds the given glob pattern of videos to the dataset.

        This operation does not read/decode the videos.

        Args:
            videos_patt: a glob pattern of videos like
                ``/path/to/videos/*.mp4``
            tags (None): an optional list of tags to attach to each sample

        Returns:
            a list of IDs of the samples in the dataset
        """
        video_paths = etau.get_glob_matches(videos_patt)
        sample_parser = foud.VideoSampleParser()
        return self.add_videos(video_paths, sample_parser, tags=tags)

    def ingest_videos(
        self, samples, sample_parser=None, tags=None, dataset_dir=None,
    ):
        """Ingests the given iterable of videos into the dataset.

        The videos are copied to ``dataset_dir``.

        See :ref:`this guide <custom-sample-parser>` for more details about
        ingesting videos into a dataset by defining your own
        :class:`UnlabeledVideoSampleParser <fiftyone.utils.data.parsers.UnlabeledVideoSampleParser>`.

        Args:
            samples: an iterable of samples. If no ``sample_parser`` is
                provided, this must be an iterable of video paths. If a
                ``sample_parser`` is provided, this can be an arbitrary
                iterable whose elements can be parsed by the sample parser
            sample_parser (None): a
                :class:`fiftyone.utils.data.parsers.UnlabeledImageSampleParser`
                instance to use to parse the samples
            tags (None): an optional list of tags to attach to each sample
            dataset_dir (None): the directory in which the videos will be
                written. By default, :func:`get_default_dataset_dir` is used

        Returns:
            a list of IDs of the samples in the dataset
        """
        if sample_parser is None:
            sample_parser = foud.VideoSampleParser()

        if dataset_dir is None:
            dataset_dir = get_default_dataset_dir(self.name)

        dataset_ingestor = foud.UnlabeledVideoDatasetIngestor(
            dataset_dir, samples, sample_parser
        )

        return self.add_importer(dataset_ingestor, tags=tags)

    def ingest_labeled_videos(
        self,
        samples,
        sample_parser,
        tags=None,
        expand_schema=True,
        dataset_dir=None,
        skip_unlabeled=False,
    ):
        """Ingests the given iterable of labeled video samples into the
        dataset.

        The videos are copied to ``dataset_dir``.

        See :ref:`this guide <custom-sample-parser>` for more details about
        ingesting labeled videos into a dataset by defining your own
        :class:`LabeledVideoSampleParser <fiftyone.utils.data.parsers.LabeledVideoSampleParser>`.

        Args:
            samples: an iterable of samples
            sample_parser: a
                :class:`fiftyone.utils.data.parsers.LabeledVideoSampleParser`
                instance to use to parse the samples
            tags (None): an optional list of tags to attach to each sample
            expand_schema (True): whether to dynamically add new sample fields
                encountered to the dataset schema. If False, an error is raised
                if the sample's schema is not a subset of the dataset schema
            dataset_dir (None): the directory in which the videos will be
                written. By default, :func:`get_default_dataset_dir` is used
            skip_unlabeled (False): whether to skip unlabeled videos when
                importing

        Returns:
            a list of IDs of the samples in the dataset
        """
        if dataset_dir is None:
            dataset_dir = get_default_dataset_dir(self.name)

        dataset_ingestor = foud.LabeledVideoDatasetIngestor(
            dataset_dir, samples, sample_parser, skip_unlabeled=skip_unlabeled,
        )

        return self.add_importer(
            dataset_ingestor, tags=tags, expand_schema=expand_schema
        )

    @classmethod
    def from_dir(
        cls,
        dataset_dir,
        dataset_type,
        name=None,
        label_field="ground_truth",
        tags=None,
        **kwargs
    ):
        """Creates a :class:`Dataset` from the contents of the given directory.

        See :doc:`this guide </user_guide/dataset_creation/datasets>` for
        descriptions of available dataset types.

        Args:
            dataset_dir: the dataset directory
            dataset_type: the :class:`fiftyone.types.dataset_types.Dataset`
                type of the dataset in ``dataset_dir``
            name (None): a name for the dataset. By default,
                :func:`get_default_dataset_name` is used
            label_field ("ground_truth"): the name (or root name) of the
                field(s) to use for the labels (if applicable)
            tags (None): an optional list of tags to attach to each sample
            **kwargs: optional keyword arguments to pass to the constructor of
                the :class:`fiftyone.utils.data.importers.DatasetImporter` for
                the specified ``dataset_type`` via the syntax
                ``DatasetImporter(dataset_dir, **kwargs)``

        Returns:
            a :class:`Dataset`
        """
        dataset = cls(name)
        dataset.add_dir(
            dataset_dir,
            dataset_type,
            label_field=label_field,
            tags=tags,
            **kwargs,
        )
        return dataset

    @classmethod
    def from_importer(
        cls, dataset_importer, name=None, label_field="ground_truth", tags=None
    ):
        """Creates a :class:`Dataset` by importing the samples in the given
        :class:`fiftyone.utils.data.importers.DatasetImporter`.

        See :ref:`this guide <custom-dataset-importer>` for more details about
        providing a custom
        :class:`DatasetImporter <fiftyone.utils.data.importers.DatasetImporter>`
        to import datasets into FiftyOne.

        Args:
            dataset_importer: a
                :class:`fiftyone.utils.data.importers.DatasetImporter`
            name (None): a name for the dataset. By default,
                :func:`get_default_dataset_name` is used
            label_field ("ground_truth"): the name (or root name) of the
                field(s) to use for the labels (if applicable)
            tags (None): an optional list of tags to attach to each sample

        Returns:
            a :class:`Dataset`
        """
        dataset = cls(name)
        dataset.add_importer(
            dataset_importer, label_field=label_field, tags=tags
        )
        return dataset

    @classmethod
    def from_images(cls, samples, sample_parser, name=None, tags=None):
        """Creates a :class:`Dataset` from the given images.

        This operation does not read the images.

        See :ref:`this guide <custom-sample-parser>` for more details about
        providing a custom
        :class:`UnlabeledImageSampleParser <fiftyone.utils.data.parsers.UnlabeledImageSampleParser>`
        to load image samples into FiftyOne.

        Args:
            samples: an iterable of samples
            sample_parser: a
                :class:`fiftyone.utils.data.parsers.UnlabeledImageSampleParser`
                instance to use to parse the samples
            name (None): a name for the dataset. By default,
                :func:`get_default_dataset_name` is used
            tags (None): an optional list of tags to attach to each sample

        Returns:
            a :class:`Dataset`
        """
        dataset = cls(name)
        dataset.add_images(samples, sample_parser, tags=tags)
        return dataset

    @classmethod
    def from_labeled_images(
        cls,
        samples,
        sample_parser,
        name=None,
        label_field="ground_truth",
        tags=None,
    ):
        """Creates a :class:`Dataset` from the given labeled images.

        This operation will iterate over all provided samples, but the images
        will not be read.

        See :ref:`this guide <custom-sample-parser>` for more details about
        providing a custom
        :class:`LabeledImageSampleParser <fiftyone.utils.data.parsers.LabeledImageSampleParser>`
        to load labeled image samples into FiftyOne.

        Args:
            samples: an iterable of samples
            sample_parser: a
                :class:`fiftyone.utils.data.parsers.LabeledImageSampleParser`
                instance to use to parse the samples
            name (None): a name for the dataset. By default,
                :func:`get_default_dataset_name` is used
            label_field ("ground_truth"): the name (or root name) of the
                field(s) to use for the labels
            tags (None): an optional list of tags to attach to each sample

        Returns:
            a :class:`Dataset`
        """
        dataset = cls(name)
        dataset.add_labeled_images(
            samples, sample_parser, label_field=label_field, tags=tags,
        )
        return dataset

    @classmethod
    def from_images_dir(cls, images_dir, name=None, tags=None, recursive=True):
        """Creates a :class:`Dataset` from the given directory of images.

        This operation does not read the images.

        Args:
            images_dir: a directory of images
            name (None): a name for the dataset. By default,
                :func:`get_default_dataset_name` is used
            tags (None): an optional list of tags to attach to each sample
            recursive (True): whether to recursively traverse subdirectories

        Returns:
            a :class:`Dataset`
        """
        dataset = cls(name)
        dataset.add_images_dir(images_dir, tags=tags, recursive=recursive)
        return dataset

    @classmethod
    def from_images_patt(cls, images_patt, name=None, tags=None):
        """Creates a :class:`Dataset` from the given glob pattern of images.

        This operation does not read the images.

        Args:
            images_patt: a glob pattern of images like
                ``/path/to/images/*.jpg``
            name (None): a name for the dataset. By default,
                :func:`get_default_dataset_name` is used
            tags (None): an optional list of tags to attach to each sample

        Returns:
            a :class:`Dataset`
        """
        dataset = cls(name)
        dataset.add_images_patt(images_patt, tags=tags)
        return dataset

    @classmethod
    def from_videos(cls, samples, sample_parser, name=None, tags=None):
        """Creates a :class:`Dataset` from the given videos.

        This operation does not read/decode the videos.

        See :ref:`this guide <custom-sample-parser>` for more details about
        providing a custom
        :class:`UnlabeledVideoSampleParser <fiftyone.utils.data.parsers.UnlabeledVideoSampleParser>`
        to load video samples into FiftyOne.

        Args:
            samples: an iterable of samples
            sample_parser: a
                :class:`fiftyone.utils.data.parsers.UnlabeledVideoSampleParser`
                instance to use to parse the samples
            name (None): a name for the dataset. By default,
                :func:`get_default_dataset_name` is used
            tags (None): an optional list of tags to attach to each sample

        Returns:
            a :class:`Dataset`
        """
        dataset = cls(name)
        dataset.add_videos(samples, sample_parser, tags=tags)
        return dataset

    @classmethod
    def from_labeled_videos(
        cls, samples, sample_parser, name=None, tags=None,
    ):
        """Creates a :class:`Dataset` from the given labeled videos.

        This operation will iterate over all provided samples, but the videos
        will not be read/decoded/etc.

        See :ref:`this guide <custom-sample-parser>` for more details about
        providing a custom
        :class:`LabeledVideoSampleParser <fiftyone.utils.data.parsers.LabeledVideoSampleParser>`
        to load labeled video samples into FiftyOne.

        Args:
            samples: an iterable of samples
            sample_parser: a
                :class:`fiftyone.utils.data.parsers.LabeledVideoSampleParser`
                instance to use to parse the samples
            name (None): a name for the dataset. By default,
                :func:`get_default_dataset_name` is used
            tags (None): an optional list of tags to attach to each sample

        Returns:
            a :class:`Dataset`
        """
        dataset = cls(name)
        dataset.add_labeled_videos(samples, sample_parser, tags=tags)
        return dataset

    @classmethod
    def from_videos_dir(cls, videos_dir, name=None, tags=None, recursive=True):
        """Creates a :class:`Dataset` from the given directory of videos.

        This operation does not read/decode the videos.

        Args:
            videos_dir: a directory of videos
            name (None): a name for the dataset. By default,
                :func:`get_default_dataset_name` is used
            tags (None): an optional list of tags to attach to each sample
            recursive (True): whether to recursively traverse subdirectories

        Returns:
            a :class:`Dataset`
        """
        dataset = cls(name)
        dataset.add_videos_dir(videos_dir, tags=tags, recursive=recursive)
        return dataset

    @classmethod
    def from_videos_patt(cls, videos_patt, name=None, tags=None):
        """Creates a :class:`Dataset` from the given glob pattern of videos.

        This operation does not read/decode the videos.

        Args:
            videos_patt: a glob pattern of videos like
                ``/path/to/videos/*.mp4``
            name (None): a name for the dataset. By default,
                :func:`get_default_dataset_name` is used
            tags (None): an optional list of tags to attach to each sample

        Returns:
            a :class:`Dataset`
        """
        dataset = cls(name)
        dataset.add_videos_patt(videos_patt, tags=tags)
        return dataset

    def list_indexes(self):
        """Returns the fields of the dataset that are indexed.

        Returns:
            a list of field names
        """
        index_info = self._sample_collection.index_information()
        index_fields = [v["key"][0][0] for v in index_info.values()]
        return [f for f in index_fields if not f.startswith("_")]

    def create_index(self, field, unique=False):
        """Creates an index on the given field.

        If the given field already has a unique index, it will be retained
        regardless of the ``unique`` value you specify.

        If the given field already has a non-unique index but you requested a
        unique index, the existing index will be dropped.

        Indexes enable efficient sorting, merging, and other such operations.

        Args:
            field: the field name or ``embedded.field.name``
            unique (False): whether to add a uniqueness constraint to the index
        """
        if ("." not in field) and (field not in self.get_field_schema()):
            raise ValueError("Dataset has no field '%s'" % field)

        index_info = self._sample_collection.index_information()
        index_map = {
            v["key"][0][0]: v.get("unique", False) for v in index_info.values()
        }
        if field in index_map:
            _unique = index_map[field]
            if _unique or (unique == _unique):
                # Satisfactory index already exists
                return

            # Must drop existing index
            self.drop_index(field)

        self._sample_collection.create_index(field, unique=unique)

    def drop_index(self, field):
        """Drops the index on the given field.

        Args:
            field: the field name or ``embedded.field.name``
        """
        index_info = self._sample_collection.index_information()
        index_map = {v["key"][0][0]: k for k, v in index_info.items()}

        if field not in index_map:
            if ("." not in field) and (field not in self.get_field_schema()):
                raise ValueError("Dataset has no field '%s'" % field)

            raise ValueError("Dataset field '%s' is not indexed" % field)

        self._sample_collection.drop_index(index_map[field])

    @classmethod
    def from_dict(cls, d, name=None, rel_dir=None, frame_labels_dir=None):
        """Loads a :class:`Dataset` from a JSON dictionary generated by
        :func:`fiftyone.core.collections.SampleCollection.to_dict`.

        The JSON dictionary can contain an export of any
        :class:`fiftyone.core.collections.SampleCollection`, e.g.,
        :class:`Dataset` or :class:`fiftyone.core.view.DatasetView`.

        Args:
            d: a JSON dictionary
            name (None): a name for the new dataset. By default, ``d["name"]``
                is used
            rel_dir (None): a relative directory to prepend to the ``filepath``
                of each sample, if the filepath is not absolute (begins with a
                path separator). The path is converted to an absolute path
                (if necessary) via
                ``os.path.abspath(os.path.expanduser(rel_dir))``
            frame_labels_dir (None): a directory of per-sample JSON files
                containing the frame labels for video samples. If omitted, it
                is assumed that the frame labels are included directly in the
                provided JSON dict. Only applicable to video datasets

        Returns:
            a :class:`Dataset`
        """
        if name is None:
            name = d["name"]

        if rel_dir is not None:
            rel_dir = os.path.abspath(os.path.expanduser(rel_dir))

        name = make_unique_dataset_name(name)
        dataset = cls(name)

        media_type = d.get("media_type", None)
        if media_type is not None:
            dataset.media_type = media_type

        dataset._apply_field_schema(d["sample_fields"])
        if media_type == fom.VIDEO:
            dataset._apply_frame_field_schema(d["frame_fields"])

        dataset.info = d.get("info", {})
        dataset.save()

        def parse_sample(sd):
            if rel_dir and not sd["filepath"].startswith(os.path.sep):
                sd["filepath"] = os.path.join(rel_dir, sd["filepath"])

            if media_type == fom.VIDEO:
                frames = sd.pop("frames", {})

                if etau.is_str(frames):
                    frames_path = os.path.join(frame_labels_dir, frames)
                    frames = etas.load_json(frames_path).get("frames", {})

                sample = fos.Sample.from_dict(sd)

                sample._frames = fofr.Frames()  # @todo clean up this hack
                for key, value in frames.items():
                    sample.frames[int(key)] = fofr.Frame.from_dict(value)
            else:
                sample = fos.Sample.from_dict(sd)

            return sample

        samples = d["samples"]
        num_samples = len(samples)
        _samples = map(parse_sample, samples)
        dataset.add_samples(
            _samples, expand_schema=False, num_samples=num_samples
        )

        return dataset

    @classmethod
    def from_json(
        cls, path_or_str, name=None, rel_dir=None, frame_labels_dir=None
    ):
        """Loads a :class:`Dataset` from JSON generated by
        :func:`fiftyone.core.collections.SampleCollection.write_json` or
        :func:`fiftyone.core.collections.SampleCollection.to_json`.

        The JSON file can contain an export of any
        :class:`fiftyone.core.collections.SampleCollection`, e.g.,
        :class:`Dataset` or :class:`fiftyone.core.view.DatasetView`.

        Args:
            path_or_str: the path to a JSON file on disk or a JSON string
            name (None): a name for the new dataset. By default, ``d["name"]``
                is used
            rel_dir (None): a relative directory to prepend to the ``filepath``
                of each sample, if the filepath is not absolute (begins with a
                path separator). The path is converted to an absolute path
                (if necessary) via
                ``os.path.abspath(os.path.expanduser(rel_dir))``

        Returns:
            a :class:`Dataset`
        """
        d = etas.load_json(path_or_str)
        return cls.from_dict(
            d, name=name, rel_dir=rel_dir, frame_labels_dir=frame_labels_dir
        )

    def _add_view_stage(self, stage):
        return self.view().add_stage(stage)

    def _pipeline(self, pipeline=None, attach_frames=True):
        if attach_frames and (self.media_type == fom.VIDEO):
            _pipeline = self._attach_frames()
        else:
            _pipeline = []

        if pipeline is not None:
            _pipeline += pipeline

        return _pipeline

    def _aggregate(self, pipeline=None, attach_frames=True):
        _pipeline = self._pipeline(
            pipeline=pipeline, attach_frames=attach_frames
        )

        return self._sample_collection.aggregate(_pipeline)

    @property
    def _sample_collection_name(self):
        return self._sample_doc_cls._meta["collection"]

    @property
    def _sample_collection(self):
        return foo.get_db_conn()[self._sample_collection_name]

    @property
    def _frame_collection_name(self):
        return "frames." + self._sample_collection_name

    @property
    def _frame_collection(self):
        return foo.get_db_conn()[self._frame_collection_name]

    @property
    def _frame_indexes(self):
        index_info = self._frame_collection.index_information()
        return [k["key"][0][0] for k in index_info.values()]

    def _apply_field_schema(self, new_fields):
        curr_fields = self.get_field_schema()
        add_field_fcn = self.add_sample_field
        self._apply_schema(curr_fields, new_fields, add_field_fcn)

    def _apply_frame_field_schema(self, new_fields):
        curr_fields = self.get_frame_field_schema()
        add_field_fcn = self.add_frame_field
        self._apply_schema(curr_fields, new_fields, add_field_fcn)

    def _apply_schema(self, curr_fields, new_fields, add_field_fcn):
        for field_name, field_str in new_fields.items():
            if field_name in curr_fields:
                # Ensure that existing field matches the requested field
                _new_field_str = str(field_str)
                _curr_field_str = str(curr_fields[field_name])
                if _new_field_str != _curr_field_str:
                    raise ValueError(
                        "Existing field %s=%s does not match new field type %s"
                        % (field_name, _curr_field_str, _new_field_str)
                    )
            else:
                # Add new field
                ftype, embedded_doc_type, subfield = fof.parse_field_str(
                    field_str
                )
                add_field_fcn(
                    field_name,
                    ftype,
                    embedded_doc_type=embedded_doc_type,
                    subfield=subfield,
                )

    def _ensure_label_field(self, label_field, label_cls):
        if label_field not in self.get_field_schema():
            self.add_sample_field(
                label_field,
                fof.EmbeddedDocumentField,
                embedded_doc_type=label_cls,
            )

    def _expand_schema(self, samples):
        fields = self.get_field_schema(include_private=True)
        for sample in samples:
            self._validate_media_type(sample)

            if self.media_type == fom.VIDEO:
                self._expand_frame_schema(sample.frames)

            for field_name in sample._get_field_names(include_private=True):
                if field_name == "_id":
                    continue

                if field_name in fields:
                    continue

                if field_name == "frames" and self.media_type == fom.VIDEO:
                    continue

                value = sample[field_name]
                if value is None:
                    continue

                self._sample_doc_cls.add_implied_field(field_name, value)
                fields = self.get_field_schema(include_private=True)

        self._reload()

    def _expand_frame_schema(self, frames):
        fields = self.get_frame_field_schema(include_private=True)
        for frame in frames.values():
            for field_name in frame._get_field_names(include_private=True):
                if field_name == "_id":
                    continue

                if field_name in fields:
                    continue

                value = frame[field_name]
                if value is None:
                    continue

                self._frame_doc_cls.add_implied_field(field_name, value)
                fields = self.get_frame_field_schema(include_private=True)

        return fields

    def _validate_media_type(self, sample):
        if self.media_type != sample.media_type:
            raise fom.MediaTypeError(
                "Sample media type '%s' does not match dataset media type '%s'"
                % (sample.media_type, self.media_type)
            )

    def _sample_dict_to_doc(self, d):
        return self._sample_doc_cls.from_dict(d, extended=False)

    def _frame_dict_to_doc(self, d):
        return self._frame_doc_cls.from_dict(d, extended=False)

    def _to_fields_str(self, field_schema):
        max_len = max([len(field_name) for field_name in field_schema]) + 1
        return "\n".join(
            "    %s %s" % ((field_name + ":").ljust(max_len), str(field))
            for field_name, field in field_schema.items()
        )

    def _validate_sample(self, sample):
        fields = self.get_field_schema(include_private=True)

        non_existent_fields = {
            fn for fn in sample.field_names if fn not in fields
        }

        if self.media_type == fom.VIDEO:
            non_existent_fields.discard("frames")

        if non_existent_fields:
            msg = "The fields %s do not exist on the dataset '%s'" % (
                non_existent_fields,
                self.name,
            )
            raise moe.FieldDoesNotExist(msg)

        for field_name, value in sample.iter_fields():
            field = fields[field_name]
            if field_name == "frames" and self.media_type == fom.VIDEO:
                continue

            if value is None and field.null:
                continue

            field.validate(value)

    def _reload(self):
        self._doc.reload()


class _DatasetInfoRepr(reprlib.Repr):
    def repr_BaseList(self, obj, level):
        return self.repr_list(obj, level)

    def repr_BaseDict(self, obj, level):
        return self.repr_dict(obj, level)


_info_repr = _DatasetInfoRepr()
_info_repr.maxlevel = 2
_info_repr.maxdict = 3
_info_repr.maxlist = 3
_info_repr.maxtuple = 3
_info_repr.maxset = 3
_info_repr.maxstring = 63
_info_repr.maxother = 63


def _get_random_characters(n):
    return "".join(
        random.choice(string.ascii_lowercase + string.digits) for _ in range(n)
    )


def _create_dataset(name, persistent=False, media_type=None):
    if dataset_exists(name):
        raise ValueError(
            (
                "Dataset '%s' already exists; use `fiftyone.load_dataset()` "
                "to load an existing dataset"
            )
            % name
        )

    sample_collection_name = _make_sample_collection_name()
    sample_doc_cls = _create_sample_document_cls(sample_collection_name)

    frames_collection_name = "frames." + sample_collection_name
    frame_doc_cls = _create_frame_document_cls(frames_collection_name)

    # @todo add `frames_collection_name` to dataset document too
    dataset_doc = foo.DatasetDocument(
        media_type=media_type,
        name=name,
        sample_collection_name=sample_collection_name,
        persistent=persistent,
        sample_fields=foo.SampleFieldDocument.list_from_field_schema(
            sample_doc_cls.get_field_schema(include_private=True)
        ),
        version=focn.VERSION,
    )
    dataset_doc.save()

    # Create indexes
    _create_indexes(sample_collection_name, frames_collection_name)

    return dataset_doc, sample_doc_cls, frame_doc_cls


def _create_indexes(sample_collection_name, frames_collection_name):
    conn = foo.get_db_conn()
    collection = conn[sample_collection_name]
    collection.create_index("filepath", unique=True)
    frames_collection = conn[frames_collection_name]
    frames_collection.create_index(
        [("sample_id", foo.ASC), ("frame_number", foo.ASC)]
    )


def _clone_dataset_or_view(dataset_or_view, name):
    if dataset_exists(name):
        raise ValueError("Dataset '%s' already exists" % name)

    if isinstance(dataset_or_view, fov.DatasetView):
        dataset = dataset_or_view._dataset
        view = dataset_or_view
    else:
        dataset = dataset_or_view
        view = None

    sample_collection_name = _make_sample_collection_name()
    frames_collection_name = "frames." + sample_collection_name

    #
    # Clone samples
    #

    if view is not None:
        pipeline = view._pipeline(attach_frames=False)
    else:
        pipeline = [{"$match": {}}]

    dataset._sample_collection.aggregate(
        pipeline + [{"$out": sample_collection_name}]
    )

    #
    # Clone frames
    #

    if dataset.media_type == fom.VIDEO:
        if view is not None:
            # @todo support this
            raise ValueError(
                "Cloning views into video datasets is not yet supported"
            )

        frames_pipeline = [{"$match": {}}]
        dataset._frame_collection.aggregate(
            frames_pipeline + [{"$out": frames_collection_name}]
        )

    #
    # Clone dataset document
    #

    dataset._doc.reload()
    dataset_doc = dataset._doc.copy()
    dataset_doc.name = name
    dataset_doc.persistent = False
    dataset_doc.sample_collection_name = sample_collection_name

    if view is not None:
        # Respect filtered sample fields, if any
        schema = view.get_field_schema()
        sample_fields = list(schema.keys())
        dataset_doc.sample_fields = [
            sf for sf in dataset_doc.sample_fields if sf.name in sample_fields
        ]

        # Respect filtered frame fields, if any
        if dataset.media_type == fom.VIDEO:
            schema = view.get_frame_field_schema()
            frame_fields = list(schema.keys())
            dataset_doc.frame_fields = [
                sf
                for sf in dataset_doc.frame_fields
                if sf.name in frame_fields
            ]

    dataset_doc.save()

    # Create indexes
    _create_indexes(sample_collection_name, frames_collection_name)


def _save_view(view, fields):
    dataset = view._dataset

    if dataset.media_type == fom.VIDEO:
        # @todo support this
        raise ValueError(
            "Saving views into video datasets is not yet supported"
        )

    pipeline = view._pipeline(attach_frames=False)

    merge = fields is not None

    if merge:
        pipeline.append({"$project": {f: True for f in fields}})
        pipeline.append({"$merge": dataset._sample_collection_name})
    else:
        pipeline.append({"$out": dataset._sample_collection_name})

    dataset._sample_collection.aggregate(pipeline)

    doc_ids = [str(_id) for _id in dataset._get_sample_ids()]
    fos.Sample._reload_docs(dataset._sample_collection_name, doc_ids=doc_ids)

    if not merge:
        for field_name in view._get_missing_fields():
            dataset._sample_doc_cls._delete_field_schema(field_name, False)


def _make_sample_collection_name():
    conn = foo.get_db_conn()
    now = datetime.datetime.now()
    name = "samples." + now.strftime("%Y.%m.%d.%H.%M.%S")
    if name in conn.list_collection_names():
        name = "samples." + now.strftime("%Y.%m.%d.%H.%M.%S.%f")

    return name


def _create_sample_document_cls(sample_collection_name):
    return type(sample_collection_name, (foo.DatasetSampleDocument,), {})


def _create_frame_document_cls(frame_collection_name):
    return type(frame_collection_name, (foo.DatasetFrameSampleDocument,), {})


def _load_dataset(name):
    fomi.migrate_dataset_if_necessary(name, destination=focn.VERSION)

    try:
        # pylint: disable=no-member
        dataset_doc = foo.DatasetDocument.objects.get(name=name)
    except moe.DoesNotExist:
        raise ValueError("Dataset '%s' not found" % name)

    sample_doc_cls = _create_sample_document_cls(
        dataset_doc.sample_collection_name
    )

    frame_doc_cls = _create_frame_document_cls(
        "frames." + dataset_doc.sample_collection_name
    )

    is_video = dataset_doc.media_type == fom.VIDEO

    kwargs = {}
    default_fields = Dataset.get_default_sample_fields(include_private=True)

    if is_video:
        for frame_field in dataset_doc.frame_fields:
            subfield = (
                etau.get_class(frame_field.subfield)
                if frame_field.subfield
                else None
            )
            embedded_doc_type = (
                etau.get_class(frame_field.embedded_doc_type)
                if frame_field.embedded_doc_type
                else None
            )
            frame_doc_cls.add_field(
                frame_field.name,
                etau.get_class(frame_field.ftype),
                subfield=subfield,
                embedded_doc_type=embedded_doc_type,
                save=False,
            )

    for sample_field in dataset_doc.sample_fields:
        if sample_field.name in default_fields:
            continue

        subfield = (
            etau.get_class(sample_field.subfield)
            if sample_field.subfield
            else None
        )
        embedded_doc_type = (
            etau.get_class(sample_field.embedded_doc_type)
            if sample_field.embedded_doc_type
            else None
        )

        if sample_field.name == "frames":
            kwargs["frame_doc_cls"] = frame_doc_cls

        sample_doc_cls.add_field(
            sample_field.name,
            etau.get_class(sample_field.ftype),
            subfield=subfield,
            embedded_doc_type=embedded_doc_type,
            save=False,
            **kwargs,
        )

    return dataset_doc, sample_doc_cls, frame_doc_cls


def _drop_dataset(name, drop_persistent=True):
    try:
        # pylint: disable=no-member
        dataset_doc = foo.DatasetDocument.objects.get(name=name)
    except moe.DoesNotExist:
        raise ValueError("Dataset '%s' not found" % name)

    if dataset_doc.persistent and not drop_persistent:
        return False

    sample_doc_cls = _create_sample_document_cls(
        dataset_doc.sample_collection_name
    )
    sample_doc_cls.drop_collection()

    frame_doc_cls = _create_frame_document_cls(
        "frames." + dataset_doc.sample_collection_name
    )
    frame_doc_cls.drop_collection()

    dataset_doc.delete()

    return True


def _get_sample_ids(samples_or_ids):
    if etau.is_str(samples_or_ids):
        return [samples_or_ids]

    if isinstance(samples_or_ids, (fos.Sample, fos.SampleView)):
        return [samples_or_ids.id]

    if isinstance(samples_or_ids, foc.SampleCollection):
        return [str(_id) for _id in samples_or_ids._get_sample_ids()]

    if isinstance(next(iter(samples_or_ids)), (fos.Sample, fos.SampleView)):
        return [s.id for s in samples_or_ids]

    return list(samples_or_ids)<|MERGE_RESOLUTION|>--- conflicted
+++ resolved
@@ -284,7 +284,10 @@
         return super().__getattribute__(name)
 
     @property
-<<<<<<< HEAD
+    def _dataset(self):
+        return self
+
+    @property
     def default_targets(self):
         """Default targets..."""
         return self._doc.default_targets
@@ -337,10 +340,6 @@
             del self._doc.label_targets[field_name]
 
         self.save()
-=======
-    def _dataset(self):
-        return self
->>>>>>> ba79f588
 
     @property
     def media_type(self):
