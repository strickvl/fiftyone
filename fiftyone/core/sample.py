"""
Core definitions of FiftyOne dataset samples.

| Copyright 2017-2020, Voxel51, Inc.
| `voxel51.com <https://voxel51.com/>`_
|
"""
# pragma pylint: disable=redefined-builtin
# pragma pylint: disable=unused-wildcard-import
# pragma pylint: disable=wildcard-import
from __future__ import absolute_import
from __future__ import division
from __future__ import print_function
from __future__ import unicode_literals
from builtins import *
from future.utils import iteritems

# pragma pylint: enable=redefined-builtin
# pragma pylint: enable=unused-wildcard-import
# pragma pylint: enable=wildcard-import

import os

from mongoengine.errors import InvalidDocumentError

import eta.core.image as etai

import fiftyone.core.document as fod
import fiftyone.core.labels as fol
import fiftyone.core.odm as foo


class Sample(fod.BackedByDocument):
    """A sample in a :class:`fiftyone.core.dataset.Dataset`.

    Samples store all information associated with a particular piece of data in
    a dataset, including basic metadata about the data, one or more sets of
    labels (ground truth, user-provided, or FiftyOne-generated), and additional
    features associated with subsets of the data and/or label sets.
    """

    _ODM_DOCUMENT_CLS = foo.ODMSample

    def __init__(self, document):
        super(Sample, self).__init__(document)
        self._dataset = None

    @classmethod
    def create(cls, filepath, tags=None, labels=None):
        """Creates a :class:`Sample` instance.

        Args:
            filepath: the path to the data on disk
            tags (None): the set of tags associated with the sample
            labels (None): a dict mapping group names to
                :class:`fiftyone.core.labels.Label` instances
        """
        if labels is not None:
            _labels = {g: l._backing_doc for g, l in iteritems(labels)}
        else:
            _labels = None

        return cls._create(
            filepath=os.path.abspath(os.path.expanduser(filepath)),
            tags=tags,
            labels=_labels,
        )

    @classmethod
    def from_doc(cls, document):
        """Creates an instance of the :class:`fiftyone.core.sample.Sample`
        class backed by the given document.

        Args:
            document: an :class:`fiftyone.core.odm.ODMSample` instance
        """
        sample_cls = _SAMPLE_CLS_MAP[document.__class__]
        return sample_cls(document)

    @property
    def dataset_name(self):
        """The name of the dataset to which this sample belongs, or ``None`` if
        it has not been added to a dataset.
        """
        return self._dataset.name if self._dataset is not None else None

    @property
    def filepath(self):
        """The path to the raw data on disk."""
        return self._backing_doc.filepath

    @property
    def filename(self):
        """The name of the raw data file on disk."""
        return os.path.basename(self.filepath)

    def get_tags(self):
        """Returns the set of tags attached to the sample."""
        return set(self._backing_doc.tags)

    def add_tag(self, tag):
        """Adds the given tag to the sample, if it does not already exist.

        Args:
            tag: the tag
        """
        try:
            if not self._backing_doc.modify(add_to_set__tags=tag):
                # This will raise an error if the sample does not exist
                self._backing_doc.reload()
        except InvalidDocumentError:
            # Sample is not yet in the database
            if tag not in self._backing_doc.tags:
                self._backing_doc.tags.append(tag)

        return True

    def remove_tag(self, tag):
        """Removes the given tag from the sample.

        Args:
            tag: the tag
        """
        try:
            if not self._backing_doc.modify(pull__tags=tag):
                # This will raise an error if the sample does not exist
                self._backing_doc.reload()
        except InvalidDocumentError:
            # Sample is not yet in the database
            self._backing_doc.tags.remove(tag)

    def get_label(self, group):
        """Gets the label with the given group for the sample.

        Args:
            group: the group name

        Returns:
            a :class:`fiftyone.core.labels.Label` instance
        """
        return fol.Label.from_doc(self._backing_doc.labels[group])

    def get_labels(self):
        """Returns the labels for the sample.

        Returns:
            a dict mapping group names to :class:`fiftyone.core.labels.Label`
            instances
        """
        return {
            g: fol.Label.from_doc(ld)
            for g, ld in iteritems(self._backing_doc.labels)
        }

<<<<<<< HEAD
        if "insights" in d and d["insights"] is not None:
            kwargs["insights"] = {
                insight_group: etas.Serializable.from_dict(insights_dict)
                for insight_group, insights_dict in d["insights"].items()
            }

        if "labels" in d and d["labels"] is not None:
            kwargs["labels"] = {
                label_group: etas.Serializable.from_dict(labels_dict)
                for label_group, labels_dict in d["labels"].items()
            }
=======
    def add_label(self, group, label):
        """Adds the given label to the sample.

        Args:
            group: the group name for the label
            label: a :class:`fiftyone.core.labels.Label`
        """
        if self._in_db:
            self._dataset._validate_label(group, label)

        self._backing_doc.labels[group] = label._backing_doc

        if self._in_db:
            self._save()
>>>>>>> 3ce75162

    def _set_dataset(self, dataset):
        self._backing_doc.dataset = dataset.name
        self._dataset = dataset


class ImageSample(Sample):
    """An image sample in a :class:`fiftyone.core.dataset.Dataset`.

    The data associated with ``ImageSample`` instances are images.
    """

    _ODM_DOCUMENT_CLS = foo.ODMImageSample

    @classmethod
    def create(cls, filepath, tags=None, labels=None, metadata=None):
        """Creates an :class:`ImageSample` instance.

        Args:
            filepath: the path to the image on disk
            tags (None): a set of tags
            labels (None): a dict mapping group names to
                :class:`fiftyone.core.labels.Label` instances
            metadata (None): an ``eta.core.image.ImageMetadata`` instance
        """
        if labels is not None:
            _labels = {g: l._backing_doc for g, l in iteritems(labels)}
        else:
            _labels = None

        if metadata is not None:
            _metadata = foo.ODMImageMetadata(
                size_bytes=metadata.size_bytes,
                mime_type=metadata.mime_type,
                width=metadata.frame_size[0],
                height=metadata.frame_size[1],
                num_channels=metadata.num_channels,
            )
        else:
            _metadata = None

        return cls._create(
            filepath=os.path.abspath(os.path.expanduser(filepath)),
            tags=tags,
            labels=_labels,
            metadata=_metadata,
        )

    @property
    def metadata(self):
        """The image metadata."""
        # @todo(Tyler) this should NOT return the ODMDocument
        return self._backing_doc.metadata

    def load_image(self):
        """Loads the image for the sample.

        Returns:
            a numpy image
        """
        return etai.read(self.filepath)


_SAMPLE_CLS_MAP = {
    foo.ODMSample: Sample,
    foo.ODMImageSample: ImageSample,
}<|MERGE_RESOLUTION|>--- conflicted
+++ resolved
@@ -152,19 +152,6 @@
             for g, ld in iteritems(self._backing_doc.labels)
         }
 
-<<<<<<< HEAD
-        if "insights" in d and d["insights"] is not None:
-            kwargs["insights"] = {
-                insight_group: etas.Serializable.from_dict(insights_dict)
-                for insight_group, insights_dict in d["insights"].items()
-            }
-
-        if "labels" in d and d["labels"] is not None:
-            kwargs["labels"] = {
-                label_group: etas.Serializable.from_dict(labels_dict)
-                for label_group, labels_dict in d["labels"].items()
-            }
-=======
     def add_label(self, group, label):
         """Adds the given label to the sample.
 
@@ -179,7 +166,6 @@
 
         if self._in_db:
             self._save()
->>>>>>> 3ce75162
 
     def _set_dataset(self, dataset):
         self._backing_doc.dataset = dataset.name
