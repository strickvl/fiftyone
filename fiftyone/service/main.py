--- conflicted
+++ resolved
@@ -40,7 +40,6 @@
 import psutil
 
 os.environ["FIFTYONE_DISABLE_SERVICES"] = "1"
-from fiftyone.core.service import Service
 from fiftyone.service.ipc import IPCServer
 
 
@@ -231,13 +230,10 @@
 
 if not command:
     raise ValueError("No command given")
-<<<<<<< HEAD
-
-service_class = Service.find_subclass_by_name(args.service_name)
-=======
+
 if command[0].startswith("--"):
     raise ValueError("Unhandled service argument: %s" % command[0])
->>>>>>> 025b0311
+
 
 if args.multi:
     client_monitor = ClientMonitor()
