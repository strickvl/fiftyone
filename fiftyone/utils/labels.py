--- conflicted
+++ resolved
@@ -340,68 +340,4 @@
             )
             image[out_field] = fol.Detections(detections=[detection])
 
-<<<<<<< HEAD
-        sample.save()
-
-
-def filter_keypoints(sample_collection, field, expr=None, labels=None):
-    """Returns a view that filters the individual
-    :attr:`points <fiftyone.core.labels.Keypoint.points>` in the specified
-    keypoints field.
-
-    Use :meth:`filter_labels <fiftyone.core.collections.SampleCollection.filter_labels`
-    if you simply want to filter entire :class:`fiftyone.core.labels.Keypoint`
-    objects in a field.
-
-    Args:
-        sample_collection: a
-            :class:`fiftyone.core.collections.SampleCollection`
-        field: the name of the :class:`fiftyone.core.labels.Keypoint` or
-            :class:`fiftyone.core.labels.Keypoints` field
-        expr (None): a boolean
-            :class:`fiftyone.core.expressions.ViewExpression` like
-            ``F("confidence") > 0.5`` or ``F("occluded") == False`` to apply
-            elementwise to the specified field, which must be a list of same
-            length as :attr:`fiftyone.core.labels.Keypoint.points`
-        labels (None): an optional iterable of specific keypoint labels to keep
-
-    Returns:
-        a :class:`fiftyone.core.view.DatasetView`
-    """
-    _, path = sample_collection._get_label_field_path(field, "points")
-
-    view = sample_collection.view()
-    empty_point = dict(fol.Point().to_dict())
-
-    if expr is not None:
-        view = view.set_field(
-            path, F("points").map(expr.if_else(F(), empty_point))
-        )
-
-    if labels is not None:
-        skeleton = sample_collection.get_skeleton(field)
-        if skeleton is None:
-            raise ValueError(
-                "No keypoint skeleton found for field '%s'" % field
-            )
-
-        if skeleton.labels is None:
-            raise ValueError(
-                "Keypoint skeleton for field '%s' has no labels" % field
-            )
-
-        labels = set(labels)
-        inds = [
-            idx for idx, label in enumerate(skeleton.labels) if label in labels
-        ]
-        view = view.set_field(
-            path,
-            F.enumerate(F("points")).map(
-                F()[0].is_in(inds).if_else(F()[1], empty_point)
-            ),
-        )
-
-    return view
-=======
-        sample.save()
->>>>>>> 1a1e92f0
+        sample.save()