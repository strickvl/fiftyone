--- conflicted
+++ resolved
@@ -3354,21 +3354,11 @@
             assign_scalar_attrs,
             occluded_attrs,
             _,
-<<<<<<< HEAD
         ) = self._get_cvat_schema(
             label_schema=label_schema, project_id=existing_project_id,
         )
         if existing_project_id:
             config.label_schema = label_schema
-=======
-        ) = self._build_cvat_schema(label_schema)
-
-        if project_name is not None:
-            project_id = self.create_project(project_name, cvat_schema)
-            project_ids.append(project_id)
-        else:
-            project_id = None
->>>>>>> 8075760d
 
         for idx, offset in enumerate(range(0, num_samples, batch_size)):
             samples_batch = samples[offset : (offset + batch_size)]
@@ -3415,7 +3405,6 @@
                 if existing_project_id is not None:
                     project_id = existing_project_id
                 else:
-                    project_id = None
                     if project_name is not None:
                         created_project_id = self.create_project(
                             project_name, cvat_schema
@@ -3650,7 +3639,6 @@
 
         return annotations
 
-<<<<<<< HEAD
     def get_existing_project_labels(self, project_id):
         """Get CVAT labels schema from an existing project
         Args:
@@ -3707,145 +3695,6 @@
             return self._build_cvat_schema(label_schema)
         else:
             return self._convert_cvat_schema(project_id, label_schema)
-
-    def _build_cvat_schema(self, label_schema):
-        cvat_schema = {}
-        occluded_attrs = defaultdict(dict)
-        assign_scalar_attrs = {}
-        label_field_classes = defaultdict(dict)
-        _class_label_fields = {}
-        _duplicate_class_names = []
-        for label_field, label_info in label_schema.items():
-            label_type = label_info["type"]
-            is_existing_field = label_info["existing_field"]
-            classes = label_info["classes"]
-            attributes, occluded_attr_name = self._to_cvat_attributes(
-                label_info["attributes"]
-            )
-
-            # Must track label IDs for existing label fields
-            if is_existing_field and label_type != "scalar":
-                if "label_id" in attributes:
-                    raise ValueError(
-                        "Label field '%s' attribute schema cannot use reserved "
-                        "name 'label_id'" % label_field
-                    )
-
-                attributes["label_id"] = {
-                    "name": "label_id",
-                    "input_type": "text",
-                    "mutable": True,
-                }
-
-            if label_type == "scalar":
-                # True: scalars are annotated as tag attributes
-                # False: scalars are annotated as tag labels
-                assign_scalar_attrs[label_field] = not bool(classes)
-            else:
-                assign_scalar_attrs[label_field] = None
-
-            if not classes:
-                classes = [label_field]
-
-                if not attributes:
-                    attributes["value"] = {
-                        "name": "value",
-                        "input_type": "text",
-                        "mutable": True,
-                    }
-
-            # Global attributes
-            for _class in classes:
-                if etau.is_str(_class):
-                    _classes = [_class]
-                else:
-                    _classes = _class["classes"]
-
-                for name in _classes:
-                    if name in cvat_schema:
-                        prev_field = _class_label_fields[name]
-                        prev_attrs = cvat_schema[name]
-                        new_name = "%s_%s" % (name, prev_field)
-                        del cvat_schema[name]
-                        cvat_schema[new_name] = prev_attrs
-                        label_field_classes[prev_field][name] = new_name
-                        if name in occluded_attrs:
-                            prev_occ_attr_name = occluded_attrs[label_field][
-                                name
-                            ]
-                            del occluded_attrs[label_field][name]
-                            occluded_attrs[label_field][
-                                new_name
-                            ] = prev_occ_attr_name
-                        _duplicate_class_names.append(name)
-
-                    if name in _duplicate_class_names:
-                        new_name = "%s_%s" % (name, label_field)
-                        label_field_classes[label_field][name] = new_name
-                        name = new_name
-                    else:
-                        _class_label_fields[name] = label_field
-                        label_field_classes[label_field][name] = name
-
-                    cvat_schema[name] = deepcopy(attributes)
-                    if occluded_attr_name is not None:
-                        occluded_attrs[label_field][name] = occluded_attr_name
-
-            # Class-specific attributes
-            for _class in classes:
-                if etau.is_str(_class):
-                    continue
-
-                _classes = _class["classes"]
-                _attrs, _occluded_attr_name = self._to_cvat_attributes(
-                    _class["attributes"]
-                )
-
-                if "label_id" in _attrs:
-                    raise ValueError(
-                        "Label field '%s' attribute schema cannot use "
-                        "reserved name 'label_id'" % label_field
-                    )
-
-                for name in _classes:
-                    if name in _duplicate_class_names:
-                        name = "%s_%s" % (name, label_field)
-
-                    cvat_schema[name].update(_attrs)
-                    if _occluded_attr_name is not None:
-                        occluded_attrs[label_field][name] = _occluded_attr_name
-
-        return (
-            cvat_schema,
-            assign_scalar_attrs,
-            occluded_attrs,
-            label_field_classes,
-        )
-
-    def _to_cvat_attributes(self, attributes):
-        cvat_attrs = {}
-        occluded_attr_name = None
-        for attr_name, info in attributes.items():
-            cvat_attr = {"name": attr_name, "mutable": True}
-            is_occluded = False
-            for attr_key, val in info.items():
-                if attr_key == "type":
-                    if val == "occluded":
-                        occluded_attr_name = attr_name
-                        is_occluded = True
-                    else:
-                        cvat_attr["input_type"] = val
-                elif attr_key == "values":
-                    cvat_attr["values"] = [_stringify_value(v) for v in val]
-                elif attr_key == "default":
-                    cvat_attr["default_value"] = _stringify_value(val)
-                elif attr_key == "mutable":
-                    cvat_attr["mutable"] = bool(val)
-
-            if not is_occluded:
-                cvat_attrs[attr_name] = cvat_attr
-
-        return cvat_attrs, occluded_attr_name
 
     def _convert_cvat_schema(self, project_id, label_schema):
         labels = self.get_existing_project_labels(project_id)
@@ -3942,17 +3791,8 @@
                 )
         return _label_schema
 
-    def _setup_batches(self, samples):
-        num_samples = len(samples)
-        is_video = samples.media_type == fom.VIDEO
-        if is_video:
-            # CVAT only allows for one video per task
-            batch_size = 1
-
-=======
     def _get_batch_size(self, samples):
         if samples.media_type == fom.VIDEO:
->>>>>>> 8075760d
             # The current implementation (both upload and download) requires
             # frame IDs for all frames that might get labels
             samples.ensure_frames()
@@ -4549,8 +4389,6 @@
 
         return arg
 
-<<<<<<< HEAD
-=======
     def _build_cvat_schema(self, label_schema):
         cvat_schema = {}
         assign_scalar_attrs = {}
@@ -4691,7 +4529,6 @@
 
         return cvat_attrs, occluded_attr_name
 
->>>>>>> 8075760d
     def _create_shapes_tags_tracks(
         self,
         samples,
