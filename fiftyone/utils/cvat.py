"""
Utilities for working with datasets in
`CVAT format <https://github.com/opencv/cvat>`_.

| Copyright 2017-2021, Voxel51, Inc.
| `voxel51.com <https://voxel51.com/>`_
|
"""
from collections import defaultdict
from copy import copy, deepcopy
from datetime import datetime
import itertools
import logging
import os
import warnings
import webbrowser

from bson import ObjectId
import jinja2
import numpy as np
import requests
import urllib3

import eta.core.data as etad
import eta.core.image as etai
import eta.core.utils as etau

import fiftyone.constants as foc
import fiftyone.core.fields as fof
import fiftyone.core.labels as fol
import fiftyone.core.media as fom
import fiftyone.core.metadata as fomt
import fiftyone.core.utils as fou
import fiftyone.utils.annotations as foua
import fiftyone.utils.data as foud


logger = logging.getLogger(__name__)


class CVATImageDatasetImporter(
    foud.LabeledImageDatasetImporter, foud.ImportPathsMixin
):
    """Importer for CVAT image datasets stored on disk.

    See :ref:`this page <CVATImageDataset-import>` for format details.

    Args:
        dataset_dir (None): the dataset directory
        data_path (None): an optional parameter that enables explicit control
            over the location of the media. Can be any of the following:

            -   a folder name like ``"data"`` or ``"data/"`` specifying a
                subfolder of ``dataset_dir`` where the media files reside
            -   an absolute directory path where the media files reside. In
                this case, the ``dataset_dir`` has no effect on the location of
                the data
            -   a filename like ``"data.json"`` specifying the filename of the
                JSON data manifest file in ``dataset_dir``
            -   an absolute filepath specifying the location of the JSON data
                manifest. In this case, ``dataset_dir`` has no effect on the
                location of the data

            If None, this parameter will default to whichever of ``data/`` or
            ``data.json`` exists in the dataset directory
        labels_path (None): an optional parameter that enables explicit control
            over the location of the labels. Can be any of the following:

            -   a filename like ``"labels.xml"`` specifying the location of the
                labels in ``dataset_dir``
            -   an absolute filepath to the labels. In this case,
                ``dataset_dir`` has no effect on the location of the labels

            If None, the parameter will default to ``labels.xml``
        include_all_data (False): whether to generate samples for all images in
            the data directory (True) rather than only creating samples for
            images with label entries (False)
        shuffle (False): whether to randomly shuffle the order in which the
            samples are imported
        seed (None): a random seed to use when shuffling
        max_samples (None): a maximum number of samples to import. By default,
            all samples are imported
    """

    def __init__(
        self,
        dataset_dir=None,
        data_path=None,
        labels_path=None,
        include_all_data=False,
        shuffle=False,
        seed=None,
        max_samples=None,
    ):
        data_path = self._parse_data_path(
            dataset_dir=dataset_dir, data_path=data_path, default="data/",
        )

        labels_path = self._parse_labels_path(
            dataset_dir=dataset_dir,
            labels_path=labels_path,
            default="labels.xml",
        )

        super().__init__(
            dataset_dir=dataset_dir,
            shuffle=shuffle,
            seed=seed,
            max_samples=max_samples,
        )

        self.data_path = data_path
        self.labels_path = labels_path
        self.include_all_data = include_all_data

        self._info = None
        self._image_paths_map = None
        self._cvat_images_map = None
        self._filenames = None
        self._iter_filenames = None
        self._num_samples = None

    def __iter__(self):
        self._iter_filenames = iter(self._filenames)
        return self

    def __len__(self):
        return self._num_samples

    def __next__(self):
        filename = next(self._iter_filenames)

        if os.path.isabs(filename):
            image_path = filename
        else:
            image_path = self._image_paths_map[filename]

        cvat_image = self._cvat_images_map.get(filename, None)
        if cvat_image is not None:
            # Labeled image
            image_metadata = cvat_image.get_image_metadata()
            labels = cvat_image.to_labels()
        else:
            # Unlabeled image
            image_metadata = fomt.ImageMetadata.build_for(image_path)
            labels = None

        return image_path, image_metadata, labels

    @property
    def has_dataset_info(self):
        return True

    @property
    def has_image_metadata(self):
        return True

    @property
    def label_cls(self):
        return {
            "detections": fol.Detections,
            "polylines": fol.Polylines,
            "keypoints": fol.Keypoints,
        }

    def setup(self):
        self._image_paths_map = self._load_data_map(
            self.data_path, recursive=True
        )

        if self.labels_path is not None and os.path.isfile(self.labels_path):
            info, _, cvat_images = load_cvat_image_annotations(
                self.labels_path
            )
        else:
            info = {}
            cvat_images = []

        self._info = info

        # Use subset/name as the key if it exists, else just name
        cvat_images_map = {}
        for i in cvat_images:
            if i.subset:
                key = os.path.join(i.subset, i.name)
            else:
                key = i.name

            cvat_images_map[key] = i

        self._cvat_images_map = cvat_images_map

        filenames = set(self._cvat_images_map.keys())

        if self.include_all_data:
            filenames.update(self._image_paths_map.keys())

        self._filenames = self._preprocess_list(sorted(filenames))
        self._num_samples = len(self._filenames)

    def get_dataset_info(self):
        return self._info


class CVATVideoDatasetImporter(
    foud.LabeledVideoDatasetImporter, foud.ImportPathsMixin
):
    """Importer for CVAT video datasets stored on disk.

    See :ref:`this page <CVATVideoDataset-import>` for format details.

    Args:
        dataset_dir (None): the dataset directory
        data_path (None): an optional parameter that enables explicit control
            over the location of the media. Can be any of the following:

            -   a folder name like ``"data"`` or ``"data/"`` specifying a
                subfolder of ``dataset_dir`` where the media files reside
            -   an absolute directory path where the media files reside. In
                this case, the ``dataset_dir`` has no effect on the location of
                the data
            -   a filename like ``"data.json"`` specifying the filename of the
                JSON data manifest file in ``dataset_dir``
            -   an absolute filepath specifying the location of the JSON data
                manifest. In this case, ``dataset_dir`` has no effect on the
                location of the data

            If None, this parameter will default to whichever of ``data/`` or
            ``data.json`` exists in the dataset directory
        labels_path (None): an optional parameter that enables explicit control
            over the location of the labels. Can be any of the following:

            -   a folder name like ``"labels"`` or ``"labels/"`` specifying the
                location of the labels in ``dataset_dir``
            -   an absolute folder path to the labels. In this case,
                ``dataset_dir`` has no effect on the location of the labels

            If None, the parameter will default to ``labels/``
        include_all_data (False): whether to generate samples for all videos in
            the data directory (True) rather than only creating samples for
            videos with label entries (False)
        shuffle (False): whether to randomly shuffle the order in which the
            samples are imported
        seed (None): a random seed to use when shuffling
        max_samples (None): a maximum number of samples to import. By default,
            all samples are imported
    """

    def __init__(
        self,
        dataset_dir=None,
        data_path=None,
        labels_path=None,
        include_all_data=False,
        shuffle=False,
        seed=None,
        max_samples=None,
    ):
        data_path = self._parse_data_path(
            dataset_dir=dataset_dir, data_path=data_path, default="data/",
        )

        labels_path = self._parse_labels_path(
            dataset_dir=dataset_dir,
            labels_path=labels_path,
            default="labels/",
        )

        super().__init__(
            dataset_dir=dataset_dir,
            shuffle=shuffle,
            seed=seed,
            max_samples=max_samples,
        )

        self.data_path = data_path
        self.labels_path = labels_path
        self.include_all_data = include_all_data

        self._info = None
        self._cvat_task_labels = None
        self._video_paths_map = None
        self._labels_paths_map = None
        self._uuids = None
        self._iter_uuids = None
        self._num_samples = None

    def __iter__(self):
        self._iter_uuids = iter(self._uuids)
        return self

    def __len__(self):
        return self._num_samples

    def __next__(self):
        uuid = next(self._iter_uuids)

        video_path = self._video_paths_map[uuid]

        labels_path = self._labels_paths_map.get(uuid, None)
        if labels_path:
            # Labeled video
            info, cvat_task_labels, cvat_tracks = load_cvat_video_annotations(
                labels_path
            )

            if self._info is None:
                self._info = info

            self._cvat_task_labels.merge_task_labels(cvat_task_labels)
            self._info["task_labels"] = self._cvat_task_labels.labels

            frames = _cvat_tracks_to_frames_dict(cvat_tracks)
        else:
            # Unlabeled video
            frames = None

        return video_path, None, None, frames

    @property
    def has_dataset_info(self):
        return True

    @property
    def has_video_metadata(self):
        return False  # has (width, height) but not other important info

    @property
    def label_cls(self):
        return None

    @property
    def frame_labels_cls(self):
        return {
            "detections": fol.Detections,
            "polylines": fol.Polylines,
            "keypoints": fol.Keypoints,
        }

    def setup(self):
        self._video_paths_map = self._load_data_map(
            self.data_path, ignore_exts=True, recursive=True
        )

        if self.labels_path is not None and os.path.isdir(self.labels_path):
            self._labels_paths_map = {
                os.path.splitext(p)[0]: os.path.join(self.labels_path, p)
                for p in etau.list_files(self.labels_path, recursive=True)
            }
        else:
            self._labels_paths_map = {}

        uuids = set(self._labels_paths_map.keys())

        if self.include_all_data:
            uuids.update(self._video_paths_map.keys())

        self._info = None
        self._uuids = self._preprocess_list(sorted(uuids))
        self._num_samples = len(self._uuids)
        self._cvat_task_labels = CVATTaskLabels()

    def get_dataset_info(self):
        return self._info


class CVATImageDatasetExporter(
    foud.LabeledImageDatasetExporter, foud.ExportPathsMixin
):
    """Exporter that writes CVAT image datasets to disk.

    See :ref:`this page <CVATImageDataset-export>` for format details.

    Args:
        export_dir (None): the directory to write the export. This has no
            effect if ``data_path`` and ``labels_path`` are absolute paths
        data_path (None): an optional parameter that enables explicit control
            over the location of the exported media. Can be any of the
            following:

            -   a folder name like ``"data"`` or ``"data/"`` specifying a
                subfolder of ``export_dir`` in which to export the media
            -   an absolute directory path in which to export the media. In
                this case, the ``export_dir`` has no effect on the location of
                the data
            -   a JSON filename like ``"data.json"`` specifying the filename of
                the manifest file in ``export_dir`` generated when
                ``export_media`` is ``"manifest"``
            -   an absolute filepath specifying the location to write the JSON
                manifest file when ``export_media`` is ``"manifest"``. In this
                case, ``export_dir`` has no effect on the location of the data

            If None, the default value of this parameter will be chosen based
            on the value of the ``export_media`` parameter
        labels_path (None): an optional parameter that enables explicit control
            over the location of the exported labels. Can be any of the
            following:

            -   a filename like ``"labels.xml"`` specifying the location in
                ``export_dir`` in which to export the labels
            -   an absolute filepath to which to export the labels. In this
                case, the ``export_dir`` has no effect on the location of the
                labels

            If None, the labels will be exported into ``export_dir`` using the
            default filename
        export_media (None): controls how to export the raw media. The
            supported values are:

            -   ``True``: copy all media files into the output directory
            -   ``False``: don't export media
            -   ``"move"``: move all media files into the output directory
            -   ``"symlink"``: create symlinks to the media files in the output
                directory
            -   ``"manifest"``: create a ``data.json`` in the output directory
                that maps UUIDs used in the labels files to the filepaths of
                the source media, rather than exporting the actual media

            If None, the default value of this parameter will be chosen based
            on the value of the ``data_path`` parameter
        image_format (None): the image format to use when writing in-memory
            images to disk. By default, ``fiftyone.config.default_image_ext``
            is used
    """

    def __init__(
        self,
        export_dir=None,
        data_path=None,
        labels_path=None,
        export_media=None,
        image_format=None,
    ):
        data_path, export_media = self._parse_data_path(
            export_dir=export_dir,
            data_path=data_path,
            export_media=export_media,
            default="data/",
        )

        labels_path = self._parse_labels_path(
            export_dir=export_dir,
            labels_path=labels_path,
            default="labels.xml",
        )

        super().__init__(export_dir=export_dir)

        self.data_path = data_path
        self.labels_path = labels_path
        self.export_media = export_media
        self.image_format = image_format

        self._name = None
        self._task_labels = None
        self._cvat_images = None
        self._media_exporter = None

    @property
    def requires_image_metadata(self):
        return True

    @property
    def label_cls(self):
        return {
            "detections": fol.Detections,
            "polylines": fol.Polylines,
            "keypoints": fol.Keypoints,
        }

    def setup(self):
        self._cvat_images = []
        self._media_exporter = foud.ImageExporter(
            self.export_media,
            export_path=self.data_path,
            default_ext=self.image_format,
        )
        self._media_exporter.setup()

    def log_collection(self, sample_collection):
        self._name = sample_collection.name
        self._task_labels = sample_collection.info.get("task_labels", None)

    def export_sample(self, image_or_path, labels, metadata=None):
        _, uuid = self._media_exporter.export(image_or_path)

        if labels is None:
            return  # unlabeled

        if not isinstance(labels, dict):
            labels = {"labels": labels}

        if all(v is None for v in labels.values()):
            return  # unlabeled

        if metadata is None:
            metadata = fomt.ImageMetadata.build_for(image_or_path)

        cvat_image = CVATImage.from_labels(labels, metadata)

        cvat_image.id = len(self._cvat_images)
        cvat_image.name = uuid

        self._cvat_images.append(cvat_image)

    def close(self, *args):
        # Get task labels
        if self._task_labels is None:
            # Compute task labels from active label schema
            cvat_task_labels = CVATTaskLabels.from_cvat_images(
                self._cvat_images
            )
        else:
            # Use task labels from logged collection info
            cvat_task_labels = CVATTaskLabels(labels=self._task_labels)

        # Write annotations
        writer = CVATImageAnnotationWriter()
        writer.write(
            cvat_task_labels,
            self._cvat_images,
            self.labels_path,
            id=0,
            name=self._name,
        )

        self._media_exporter.close()


class CVATVideoDatasetExporter(
    foud.LabeledVideoDatasetExporter, foud.ExportPathsMixin
):
    """Exporter that writes CVAT video datasets to disk.

    See :ref:`this page <CVATVideoDataset-export>` for format details.

    Args:
        export_dir (None): the directory to write the export. This has no
            effect if ``data_path`` and ``labels_path`` are absolute paths
        data_path (None): an optional parameter that enables explicit control
            over the location of the exported media. Can be any of the
            following:

            -   a folder name like ``"data"`` or ``"data/"`` specifying a
                subfolder of ``export_dir`` in which to export the media
            -   an absolute directory path in which to export the media. In
                this case, the ``export_dir`` has no effect on the location of
                the data
            -   a JSON filename like ``"data.json"`` specifying the filename of
                the manifest file in ``export_dir`` generated when
                ``export_media`` is ``"manifest"``
            -   an absolute filepath specifying the location to write the JSON
                manifest file when ``export_media`` is ``"manifest"``. In this
                case, ``export_dir`` has no effect on the location of the data

            If None, the default value of this parameter will be chosen based
            on the value of the ``export_media`` parameter
        labels_path (None): an optional parameter that enables explicit control
            over the location of the exported labels. Can be any of the
            following:

            -   a folder name like ``"labels"`` or ``"labels/"`` specifying the
                location in ``export_dir`` in which to export the labels
            -   an absolute filepath to which to export the labels. In this
                case, the ``export_dir`` has no effect on the location of the
                labels

            If None, the labels will be exported into ``export_dir`` using the
            default folder name
        export_media (None): controls how to export the raw media. The
            supported values are:

            -   ``True``: copy all media files into the output directory
            -   ``False``: don't export media
            -   ``"move"``: move all media files into the output directory
            -   ``"symlink"``: create symlinks to the media files in the output
                directory
            -   ``"manifest"``: create a ``data.json`` in the output directory
                that maps UUIDs used in the labels files to the filepaths of
                the source media, rather than exporting the actual media

            If None, the default value of this parameter will be chosen based
            on the value of the ``data_path`` parameter
    """

    def __init__(
        self,
        export_dir=None,
        data_path=None,
        labels_path=None,
        export_media=None,
    ):
        data_path, export_media = self._parse_data_path(
            export_dir=export_dir,
            data_path=data_path,
            export_media=export_media,
            default="data/",
        )

        labels_path = self._parse_labels_path(
            export_dir=export_dir, labels_path=labels_path, default="labels/",
        )

        super().__init__(export_dir=export_dir)

        self.data_path = data_path
        self.labels_path = labels_path
        self.export_media = export_media

        self._task_labels = None
        self._num_samples = 0
        self._writer = None
        self._media_exporter = None

    @property
    def requires_video_metadata(self):
        return True

    @property
    def label_cls(self):
        return None

    @property
    def frame_labels_cls(self):
        return {
            "detections": fol.Detections,
            "polylines": fol.Polylines,
            "keypoints": fol.Keypoints,
        }

    def setup(self):
        self._writer = CVATVideoAnnotationWriter()
        self._media_exporter = foud.ImageExporter(
            self.export_media, export_path=self.data_path,
        )
        self._media_exporter.setup()

    def log_collection(self, sample_collection):
        self._task_labels = sample_collection.info.get("task_labels", None)

    def export_sample(self, video_path, _, frames, metadata=None):
        _, filename = self._media_exporter.export(video_path)

        if frames is None:
            return  # unlabeled

        if metadata is None:
            metadata = fomt.VideoMetadata.build_for(video_path)

        out_anno_path = os.path.join(
            self.labels_path, os.path.splitext(filename)[0] + ".xml"
        )

        # Generate object tracks
        frame_size = (metadata.frame_width, metadata.frame_height)
        cvat_tracks = _frames_to_cvat_tracks(frames, frame_size)

        if cvat_tracks is None:
            return  # unlabeled

        # Get task labels
        if self._task_labels is None:
            # Compute task labels from active label schema
            cvat_task_labels = CVATTaskLabels.from_cvat_tracks(cvat_tracks)
        else:
            # Use task labels from logged collection info
            cvat_task_labels = CVATTaskLabels(labels=self._task_labels)

        # Write annotations
        self._num_samples += 1
        self._writer.write(
            cvat_task_labels,
            cvat_tracks,
            metadata,
            out_anno_path,
            id=self._num_samples - 1,
            name=filename,
        )

    def close(self, *args):
        self._media_exporter.close()


class CVATTaskLabels(object):
    """Description of the labels in a CVAT image annotation task.

    Args:
        labels (None): a list of label dicts in the following format::

            [
                {
                    "name": "car",
                    "attributes": [
                        {
                            "name": "type"
                            "categories": ["coupe", "sedan", "truck"]
                        },
                        ...
                    }
                },
                ...
            ]
    """

    def __init__(self, labels=None):
        self.labels = labels or []

    def merge_task_labels(self, task_labels):
        """Merges the given :class:`CVATTaskLabels` into this instance.

        Args:
            task_labels: a :class:`CVATTaskLabels`
        """
        schema = self.to_schema()
        schema.merge_schema(task_labels.to_schema())
        new_task_labels = CVATTaskLabels.from_schema(schema)
        self.labels = new_task_labels.labels

    def to_schema(self):
        """Returns an ``eta.core.image.ImageLabelsSchema`` representation of
        the task labels.

        Note that CVAT's task labels schema does not distinguish between boxes,
        polylines, and keypoints, so the returned schema stores all annotations
        under the ``"objects"`` field.

        Returns:
            an ``eta.core.image.ImageLabelsSchema``
        """
        schema = etai.ImageLabelsSchema()

        for label in self.labels:
            _label = label["name"]
            schema.add_object_label(_label)
            for attribute in label.get("attributes", []):
                _name = attribute["name"]
                _categories = attribute["categories"]
                for _value in _categories:
                    _attr = etad.CategoricalAttribute(_name, _value)
                    schema.add_object_attribute(_label, _attr)

        return schema

    @classmethod
    def from_cvat_images(cls, cvat_images):
        """Creates a :class:`CVATTaskLabels` instance that describes the active
        schema of the given annotations.

        Args:
            cvat_images: a list of :class:`CVATImage` instances

        Returns:
            a :class:`CVATTaskLabels`
        """
        schema = etai.ImageLabelsSchema()
        for cvat_image in cvat_images:
            for anno in cvat_image.iter_annos():
                _label = anno.label
                schema.add_object_label(_label)

                if anno.occluded is not None:
                    _attr = etad.BooleanAttribute("occluded", anno.occluded)
                    schema.add_object_attribute(_label, _attr)

                for attr in anno.attributes:
                    _attr = attr.to_eta_attribute()
                    schema.add_object_attribute(_label, _attr)

        return cls.from_schema(schema)

    @classmethod
    def from_cvat_tracks(cls, cvat_tracks):
        """Creates a :class:`CVATTaskLabels` instance that describes the active
        schema of the given annotations.

        Args:
            cvat_tracks: a list of :class:`CVATTrack` instances

        Returns:
            a :class:`CVATTaskLabels`
        """
        schema = etai.ImageLabelsSchema()
        for cvat_track in cvat_tracks:
            for anno in cvat_track.iter_annos():
                _label = anno.label
                schema.add_object_label(_label)

                if anno.outside is not None:
                    _attr = etad.BooleanAttribute("outside", anno.outside)
                    schema.add_object_attribute(_label, _attr)

                if anno.occluded is not None:
                    _attr = etad.BooleanAttribute("occluded", anno.occluded)
                    schema.add_object_attribute(_label, _attr)

                if anno.keyframe is not None:
                    _attr = etad.BooleanAttribute("keyframe", anno.keyframe)
                    schema.add_object_attribute(_label, _attr)

                for attr in anno.attributes:
                    _attr = attr.to_eta_attribute()
                    schema.add_object_attribute(_label, _attr)

        return cls.from_schema(schema)

    @classmethod
    def from_labels_dict(cls, d):
        """Creates a :class:`CVATTaskLabels` instance from the ``<labels>``
        tag of a CVAT annotation XML file.

        Args:
            d: a dict representation of a ``<labels>`` tag

        Returns:
            a :class:`CVATTaskLabels`
        """
        labels = _ensure_list(d.get("label", []))
        _labels = []
        for label in labels:
            _tmp = label.get("attributes", None) or {}
            attributes = _ensure_list(_tmp.get("attribute", []))
            _attributes = []
            for attribute in attributes:
                _values = attribute.get("values", None)
                _categories = _values.split("\n") if _values else []
                _attributes.append(
                    {"name": attribute["name"], "categories": _categories}
                )

            _labels.append({"name": label["name"], "attributes": _attributes})

        return cls(labels=_labels)

    @classmethod
    def from_schema(cls, schema):
        """Creates a :class:`CVATTaskLabels` instance from an
        ``eta.core.image.ImageLabelsSchema``.

        Args:
            schema: an ``eta.core.image.ImageLabelsSchema``

        Returns:
            a :class:`CVATTaskLabels`
        """
        labels = []
        obj_schemas = schema.objects
        for label in sorted(obj_schemas.schema):
            obj_schema = obj_schemas.schema[label]
            obj_attr_schemas = obj_schema.attrs
            attributes = []
            for name in sorted(obj_attr_schemas.schema):
                attr_schema = obj_attr_schemas.schema[name]
                if isinstance(attr_schema, etad.CategoricalAttributeSchema):
                    attributes.append(
                        {
                            "name": name,
                            "categories": sorted(attr_schema.categories),
                        }
                    )

            labels.append({"name": label, "attributes": attributes})

        return cls(labels=labels)


class CVATImage(object):
    """An annotated image in CVAT image format.

    Args:
        id: the ID of the image
        name: the filename of the image
        width: the width of the image, in pixels
        height: the height of the image, in pixels
        boxes (None): a list of :class:`CVATImageBox` instances
        polygons (None): a list of :class:`CVATImagePolygon` instances
        polylines (None): a list of :class:`CVATImagePolyline` instances
        points (None): a list of :class:`CVATImagePoints` instances
        subset (None): the project subset of the image, if any
    """

    def __init__(
        self,
        id,
        name,
        width,
        height,
        boxes=None,
        polygons=None,
        polylines=None,
        points=None,
        subset=None,
    ):
        self.id = id
        self.name = name
        self.subset = subset
        self.width = width
        self.height = height
        self.boxes = boxes or []
        self.polygons = polygons or []
        self.polylines = polylines or []
        self.points = points or []

    @property
    def has_boxes(self):
        """Whether this image has 2D boxes."""
        return bool(self.boxes)

    @property
    def has_polylines(self):
        """Whether this image has polygons or polylines."""
        return bool(self.polygons) or bool(self.polylines)

    @property
    def has_points(self):
        """Whether this image has keypoints."""
        return bool(self.points)

    def iter_annos(self):
        """Returns an iterator over the annotations in the image.

        Returns:
            an iterator that emits :class:`CVATImageAnno` instances
        """
        return itertools.chain(
            self.boxes, self.polygons, self.polylines, self.points
        )

    def get_image_metadata(self):
        """Returns a :class:`fiftyone.core.metadata.ImageMetadata` instance for
        the annotations.

        Returns:
            a :class:`fiftyone.core.metadata.ImageMetadata`
        """
        return fomt.ImageMetadata(width=self.width, height=self.height)

    def to_labels(self):
        """Returns :class:`fiftyone.core.labels.Label` representations of the
        annotations.

        Returns:
            a dict mapping field keys to :class:`fiftyone.core.labels.Label`
            instances
        """
        frame_size = (self.width, self.height)

        labels = {}

        if self.boxes:
            detections = [b.to_detection(frame_size) for b in self.boxes]
            labels["detections"] = fol.Detections(detections=detections)

        if self.polygons or self.polylines:
            polygons = [p.to_polyline(frame_size) for p in self.polygons]
            polylines = [p.to_polyline(frame_size) for p in self.polylines]
            labels["polylines"] = fol.Polylines(polylines=polygons + polylines)

        if self.points:
            keypoints = [k.to_keypoint(frame_size) for k in self.points]
            labels["keypoints"] = fol.Keypoints(keypoints=keypoints)

        return labels

    @classmethod
    def from_labels(cls, labels, metadata):
        """Creates a :class:`CVATImage` from a dictionary of labels.

        Args:
            labels: a dict mapping keys to :class:`fiftyone.core.labels.Label`
                instances
            metadata: a :class:`fiftyone.core.metadata.ImageMetadata` for the
                image

        Returns:
            a :class:`CVATImage`
        """
        width = metadata.width
        height = metadata.height

        _detections = []
        _polygons = []
        _polylines = []
        _keypoints = []
        for _labels in labels.values():
            if isinstance(_labels, fol.Detection):
                _detections.append(_labels)
            elif isinstance(_labels, fol.Detections):
                _detections.extend(_labels.detections)
            elif isinstance(_labels, fol.Polyline):
                if _labels.closed:
                    _polygons.append(_labels)
                else:
                    _polylines.append(_labels)
            elif isinstance(_labels, fol.Polylines):
                for poly in _labels.polylines:
                    if poly.closed:
                        _polygons.append(poly)
                    else:
                        _polylines.append(poly)
            elif isinstance(_labels, fol.Keypoint):
                _keypoints.append(_labels)
            elif isinstance(_labels, fol.Keypoints):
                _keypoints.extend(_labels.keypoints)
            elif _labels is not None:
                msg = (
                    "Ignoring unsupported label type '%s'" % _labels.__class__
                )
                warnings.warn(msg)

        boxes = [CVATImageBox.from_detection(d, metadata) for d in _detections]

        polygons = []
        for p in _polygons:
            polygons.extend(CVATImagePolygon.from_polyline(p, metadata))

        polylines = []
        for p in _polylines:
            polylines.extend(CVATImagePolyline.from_polyline(p, metadata))

        points = [
            CVATImagePoints.from_keypoint(k, metadata) for k in _keypoints
        ]

        return cls(
            None,
            None,
            width,
            height,
            boxes=boxes,
            polygons=polygons,
            polylines=polylines,
            points=points,
        )

    @classmethod
    def from_image_dict(cls, d):
        """Creates a :class:`CVATImage` from an ``<image>`` tag of a CVAT image
        annotations XML file.

        Args:
            d: a dict representation of an ``<image>`` tag

        Returns:
            a :class:`CVATImage`
        """
        id = d["@id"]
        name = d["@name"]
        subset = d.get("@subset", None)
        width = int(d["@width"])
        height = int(d["@height"])

        boxes = []
        for bd in _ensure_list(d.get("box", [])):
            boxes.append(CVATImageBox.from_box_dict(bd))

        polygons = []
        for pd in _ensure_list(d.get("polygon", [])):
            polygons.append(CVATImagePolygon.from_polygon_dict(pd))

        polylines = []
        for pd in _ensure_list(d.get("polyline", [])):
            polylines.append(CVATImagePolyline.from_polyline_dict(pd))

        points = []
        for pd in _ensure_list(d.get("points", [])):
            points.append(CVATImagePoints.from_points_dict(pd))

        return cls(
            id,
            name,
            width,
            height,
            boxes=boxes,
            polygons=polygons,
            polylines=polylines,
            points=points,
            subset=subset,
        )


class HasCVATPoints(object):
    """Mixin for CVAT annotations that store a list of ``(x, y)`` pixel
    coordinates.

    Attributes:
        points: a list of ``(x, y)`` pixel coordinates defining points
    """

    def __init__(self, points):
        self.points = points

    @property
    def points_str(self):
        return self._to_cvat_points_str(self.points)

    @staticmethod
    def _to_rel_points(points, frame_size):
        w, h = frame_size
        return [(x / w, y / h) for x, y in points]

    @staticmethod
    def _to_abs_points(points, frame_size):
        w, h = frame_size
        return [(int(round(x * w)), int(round(y * h))) for x, y in points]

    @staticmethod
    def _to_cvat_points_str(points):
        return ";".join("%g,%g" % (x, y) for x, y in points)

    @staticmethod
    def _parse_cvat_points_str(points_str):
        points = []
        for xy_str in points_str.split(";"):
            x, y = xy_str.split(",")
            points.append((int(round(float(x))), int(round(float(y)))))

        return points


class CVATImageAnno(object):
    """Mixin for annotations in CVAT image format.

    Args:
        occluded (None): whether the object is occluded
        attributes (None): a list of :class:`CVATAttribute` instances
    """

    def __init__(self, occluded=None, attributes=None):
        self.occluded = occluded
        self.attributes = attributes or []

    def _to_attributes(self):
        attributes = {a.name: a.value for a in self.attributes}

        if self.occluded is not None:
            attributes["occluded"] = self.occluded

        return attributes

    @staticmethod
    def _parse_attributes(label):
        attrs = dict(label.iter_attributes())
        occluded = attrs.pop("occluded", None)
        attributes = [
            CVATAttribute(k, v)
            for k, v in attrs.items()
            if _is_supported_attribute_type(v)
        ]

        return occluded, attributes

    @staticmethod
    def _parse_anno_dict(d):
        occluded = _parse_value(d.get("@occluded", None))

        attributes = []
        for attr in _ensure_list(d.get("attribute", [])):
            if "#text" in attr:
                name = attr["@name"].lstrip("@")
                value = _parse_value(attr["#text"])
                attributes.append(CVATAttribute(name, value))

        return occluded, attributes


class CVATImageBox(CVATImageAnno):
    """An object bounding box in CVAT image format.

    Args:
        label: the object label string
        xtl: the top-left x-coordinate of the box, in pixels
        ytl: the top-left y-coordinate of the box, in pixels
        xbr: the bottom-right x-coordinate of the box, in pixels
        ybr: the bottom-right y-coordinate of the box, in pixels
        occluded (None): whether the object is occluded
        attributes (None): a list of :class:`CVATAttribute` instances
    """

    def __init__(
        self, label, xtl, ytl, xbr, ybr, occluded=None, attributes=None
    ):
        self.label = label
        self.xtl = xtl
        self.ytl = ytl
        self.xbr = xbr
        self.ybr = ybr
        CVATImageAnno.__init__(self, occluded=occluded, attributes=attributes)

    def to_detection(self, frame_size):
        """Returns a :class:`fiftyone.core.labels.Detection` representation of
        the box.

        Args:
            frame_size: the ``(width, height)`` of the image

        Returns:
            a :class:`fiftyone.core.labels.Detection`
        """
        label = self.label

        width, height = frame_size
        bounding_box = [
            self.xtl / width,
            self.ytl / height,
            (self.xbr - self.xtl) / width,
            (self.ybr - self.ytl) / height,
        ]

        attributes = self._to_attributes()

        return fol.Detection(
            label=label, bounding_box=bounding_box, **attributes
        )

    @classmethod
    def from_detection(cls, detection, metadata):
        """Creates a :class:`CVATImageBox` from a
        :class:`fiftyone.core.labels.Detection`.

        Args:
            detection: a :class:`fiftyone.core.labels.Detection`
            metadata: a :class:`fiftyone.core.metadata.ImageMetadata` for the
                image

        Returns:
            a :class:`CVATImageBox`
        """
        label = detection.label

        width = metadata.width
        height = metadata.height
        x, y, w, h = detection.bounding_box
        xtl = int(round(x * width))
        ytl = int(round(y * height))
        xbr = int(round((x + w) * width))
        ybr = int(round((y + h) * height))

        occluded, attributes = cls._parse_attributes(detection)

        return cls(
            label, xtl, ytl, xbr, ybr, occluded=occluded, attributes=attributes
        )

    @classmethod
    def from_box_dict(cls, d):
        """Creates a :class:`CVATImageBox` from a ``<box>`` tag of a CVAT image
        annotation XML file.

        Args:
            d: a dict representation of a ``<box>`` tag

        Returns:
            a :class:`CVATImageBox`
        """
        label = d["@label"]

        xtl = int(round(float(d["@xtl"])))
        ytl = int(round(float(d["@ytl"])))
        xbr = int(round(float(d["@xbr"])))
        ybr = int(round(float(d["@ybr"])))

        occluded, attributes = cls._parse_anno_dict(d)

        return cls(
            label, xtl, ytl, xbr, ybr, occluded=occluded, attributes=attributes
        )


class CVATImagePolygon(CVATImageAnno, HasCVATPoints):
    """A polygon in CVAT image format.

    Args:
        label: the polygon label string
        points: a list of ``(x, y)`` pixel coordinates defining the vertices of
            the polygon
        occluded (None): whether the polygon is occluded
        attributes (None): a list of :class:`CVATAttribute` instances
    """

    def __init__(self, label, points, occluded=None, attributes=None):
        self.label = label
        HasCVATPoints.__init__(self, points)
        CVATImageAnno.__init__(self, occluded=occluded, attributes=attributes)

    def to_polyline(self, frame_size):
        """Returns a :class:`fiftyone.core.labels.Polyline` representation of
        the polygon.

        Args:
            frame_size: the ``(width, height)`` of the image

        Returns:
            a :class:`fiftyone.core.labels.Polyline`
        """
        label = self.label
        points = self._to_rel_points(self.points, frame_size)
        attributes = self._to_attributes()
        return fol.Polyline(
            label=label,
            points=[points],
            closed=True,
            filled=True,
            **attributes,
        )

    @classmethod
    def from_polyline(cls, polyline, metadata):
        """Creates a :class:`CVATImagePolygon` from a
        :class:`fiftyone.core.labels.Polyline`.

        If the :class:`fiftyone.core.labels.Polyline` is composed of multiple
        shapes, one :class:`CVATImagePolygon` per shape will be generated.

        Args:
            polyline: a :class:`fiftyone.core.labels.Polyline`
            metadata: a :class:`fiftyone.core.metadata.ImageMetadata` for the
                image

        Returns:
            a list of :class:`CVATImagePolygon` instances
        """
        label = polyline.label

        if len(polyline.points) > 1:
            msg = (
                "Found polyline with more than one shape; generating separate "
                "annotations for each shape"
            )
            warnings.warn(msg)

        frame_size = (metadata.width, metadata.height)
        occluded, attributes = cls._parse_attributes(polyline)

        polylines = []
        for points in polyline.points:
            abs_points = cls._to_abs_points(points, frame_size)
            polylines.append(
                cls(
                    label, abs_points, occluded=occluded, attributes=attributes
                )
            )

        return polylines

    @classmethod
    def from_polygon_dict(cls, d):
        """Creates a :class:`CVATImagePolygon` from a ``<polygon>`` tag of a
        CVAT image annotation XML file.

        Args:
            d: a dict representation of a ``<polygon>`` tag

        Returns:
            a :class:`CVATImagePolygon`
        """
        label = d["@label"]
        points = cls._parse_cvat_points_str(d["@points"])
        occluded, attributes = cls._parse_anno_dict(d)

        return cls(label, points, occluded=occluded, attributes=attributes)


class CVATImagePolyline(CVATImageAnno, HasCVATPoints):
    """A polyline in CVAT image format.

    Args:
        label: the polyline label string
        points: a list of ``(x, y)`` pixel coordinates defining the vertices of
            the polyline
        occluded (None): whether the polyline is occluded
        attributes (None): a list of :class:`CVATAttribute` instances
    """

    def __init__(self, label, points, occluded=None, attributes=None):
        self.label = label
        HasCVATPoints.__init__(self, points)
        CVATImageAnno.__init__(self, occluded=occluded, attributes=attributes)

    def to_polyline(self, frame_size):
        """Returns a :class:`fiftyone.core.labels.Polyline` representation of
        the polyline.

        Args:
            frame_size: the ``(width, height)`` of the image

        Returns:
            a :class:`fiftyone.core.labels.Polyline`
        """
        label = self.label
        points = self._to_rel_points(self.points, frame_size)
        attributes = self._to_attributes()
        return fol.Polyline(
            label=label,
            points=[points],
            closed=False,
            filled=False,
            **attributes,
        )

    @classmethod
    def from_polyline(cls, polyline, metadata):
        """Creates a :class:`CVATImagePolyline` from a
        :class:`fiftyone.core.labels.Polyline`.

        If the :class:`fiftyone.core.labels.Polyline` is composed of multiple
        shapes, one :class:`CVATImagePolyline` per shape will be generated.

        Args:
            polyline: a :class:`fiftyone.core.labels.Polyline`
            metadata: a :class:`fiftyone.core.metadata.ImageMetadata` for the
                image

        Returns:
            a list of :class:`CVATImagePolyline` instances
        """
        label = polyline.label

        if len(polyline.points) > 1:
            msg = (
                "Found polyline with more than one shape; generating separate "
                "annotations for each shape"
            )
            warnings.warn(msg)

        frame_size = (metadata.width, metadata.height)
        occluded, attributes = cls._parse_attributes(polyline)

        polylines = []
        for points in polyline.points:
            abs_points = cls._to_abs_points(points, frame_size)
            if abs_points and polyline.closed:
                abs_points.append(copy(abs_points[0]))

            polylines.append(
                cls(
                    label, abs_points, occluded=occluded, attributes=attributes
                )
            )

        return polylines

    @classmethod
    def from_polyline_dict(cls, d):
        """Creates a :class:`CVATImagePolyline` from a ``<polyline>`` tag of a
        CVAT image annotation XML file.

        Args:
            d: a dict representation of a ``<polyline>`` tag

        Returns:
            a :class:`CVATImagePolyline`
        """
        label = d["@label"]
        points = cls._parse_cvat_points_str(d["@points"])
        occluded, attributes = cls._parse_anno_dict(d)

        return cls(label, points, occluded=occluded, attributes=attributes)


class CVATImagePoints(CVATImageAnno, HasCVATPoints):
    """A set of keypoints in CVAT image format.

    Args:
        label: the keypoints label string
        points: a list of ``(x, y)`` pixel coordinates defining the vertices of
            the keypoints
        occluded (None): whether the keypoints are occluded
        attributes (None): a list of :class:`CVATAttribute` instances
    """

    def __init__(self, label, points, occluded=None, attributes=None):
        self.label = label
        HasCVATPoints.__init__(self, points)
        CVATImageAnno.__init__(self, occluded=occluded, attributes=attributes)

    def to_keypoint(self, frame_size):
        """Returns a :class:`fiftyone.core.labels.Keypoint` representation of
        the points.

        Args:
            frame_size: the ``(width, height)`` of the image

        Returns:
            a :class:`fiftyone.core.labels.Keypoint`
        """
        label = self.label
        points = self._to_rel_points(self.points, frame_size)
        attributes = self._to_attributes()
        return fol.Keypoint(label=label, points=points, **attributes)

    @classmethod
    def from_keypoint(cls, keypoint, metadata):
        """Creates a :class:`CVATImagePoints` from a
        :class:`fiftyone.core.labels.Keypoint`.

        Args:
            keypoint: a :class:`fiftyone.core.labels.Keypoint`
            metadata: a :class:`fiftyone.core.metadata.ImageMetadata` for the
                image

        Returns:
            a :class:`CVATImagePoints`
        """
        label = keypoint.label

        frame_size = (metadata.width, metadata.height)
        points = cls._to_abs_points(keypoint.points, frame_size)

        occluded, attributes = cls._parse_attributes(keypoint)

        return cls(label, points, occluded=occluded, attributes=attributes)

    @classmethod
    def from_points_dict(cls, d):
        """Creates a :class:`CVATImagePoints` from a ``<points>`` tag of a
        CVAT image annotation XML file.

        Args:
            d: a dict representation of a ``<points>`` tag

        Returns:
            a :class:`CVATImagePoints`
        """
        label = d["@label"]
        points = cls._parse_cvat_points_str(d["@points"])
        occluded, attributes = cls._parse_anno_dict(d)
        return cls(label, points, occluded=occluded, attributes=attributes)


class CVATTrack(object):
    """An annotation track in CVAT video format.

    Args:
        id: the ID of the track
        label: the label for the track
        width: the width of the video frames, in pixels
        height: the height of the video frames, in pixels
        boxes (None): a dict mapping frame numbers to :class:`CVATVideoBox`
            instances
        polygons (None): a dict mapping frame numbers to
            :class:`CVATVideoPolygon` instances
        polylines (None): a dict mapping frame numbers to
            :class:`CVATVideoPolyline` instances
        points (None): a dict mapping frame numbers to :class:`CVATVideoPoints`
            instances
    """

    def __init__(
        self,
        id,
        label,
        width,
        height,
        boxes=None,
        polygons=None,
        polylines=None,
        points=None,
    ):
        self.id = id
        self.label = label
        self.width = width
        self.height = height
        self.boxes = boxes or {}
        self.polygons = polygons or {}
        self.polylines = polylines or {}
        self.points = points or {}

    @property
    def has_boxes(self):
        """Whether this track has 2D boxes."""
        return bool(self.boxes)

    @property
    def has_polylines(self):
        """Whether this track has polygons or polylines."""
        return bool(self.polygons) or bool(self.polylines)

    @property
    def has_points(self):
        """Whether this track has keypoints."""
        return bool(self.points)

    def iter_annos(self):
        """Returns an iterator over the annotations in the track.

        Returns:
            an iterator that emits :class:`CVATVideoAnno` instances
        """
        return itertools.chain(
            self.boxes.values(),
            self.polygons.values(),
            self.polylines.values(),
            self.points.values(),
        )

    def to_labels(self):
        """Returns :class:`fiftyone.core.labels.Label` representations of the
        annotations.

        Returns:
            a dict mapping frame numbers to
            :class:`fiftyone.core.labels.Label` instances
        """
        frame_size = (self.width, self.height)

        labels = {}

        # Only one of these will actually contain labels

        for frame_number, box in self.boxes.items():
            detection = box.to_detection(frame_size)
            detection.index = self.id
            labels[frame_number + 1] = detection

        for frame_number, polygon in self.polygons.items():
            polyline = polygon.to_polyline(frame_size)
            polyline.index = self.id
            labels[frame_number + 1] = polyline

        for frame_number, polyline in self.polylines.items():
            polyline = polyline.to_polyline(frame_size)
            polyline.index = self.id
            labels[frame_number + 1] = polyline

        for frame_number, points in self.points.items():
            keypoint = points.to_keypoint(frame_size)
            keypoint.index = self.id
            labels[frame_number + 1] = keypoint

        return labels

    @classmethod
    def from_labels(cls, id, labels, frame_size):
        """Creates a :class:`CVATTrack` from a dictionary of labels.

        Args:
            id: the ID of the track
            labels: a dict mapping frame numbers to
                :class:`fiftyone.core.labels.Label` instances
            frame_size: the ``(width, height)`` of the video frames

        Returns:
            a :class:`CVATTrack`
        """
        width, height = frame_size

        boxes = {}
        polygons = {}
        polylines = {}
        points = {}
        label = None
        for fn, _label in labels.items():
            label = _label.label

            if isinstance(_label, fol.Detection):
                boxes[fn - 1] = CVATVideoBox.from_detection(
                    fn, _label, frame_size
                )
            elif isinstance(_label, fol.Polyline):
                if _label.filled:
                    polygons[fn - 1] = CVATVideoPolygon.from_polyline(
                        fn, _label, frame_size
                    )
                else:
                    polylines[fn - 1] = CVATVideoPolyline.from_polyline(
                        fn, _label, frame_size
                    )
            elif isinstance(_label, fol.Keypoint):
                points[fn - 1] = CVATVideoPoints.from_keypoint(
                    fn, _label, frame_size
                )
            elif _label is not None:
                msg = "Ignoring unsupported label type '%s'" % _label.__class__
                warnings.warn(msg)

        return cls(
            id,
            label,
            width,
            height,
            boxes=boxes,
            polygons=polygons,
            polylines=polylines,
            points=points,
        )

    @classmethod
    def from_track_dict(cls, d, frame_size):
        """Creates a :class:`CVATTrack` from a ``<track>`` tag of a CVAT video
        annotation XML file.

        Args:
            d: a dict representation of an ``<track>`` tag
            frame_size: the ``(width, height)`` of the video frames

        Returns:
            a :class:`CVATTrack`
        """
        id = d["@id"]
        label = d["@label"]

        width, height = frame_size

        boxes = {}
        for bd in _ensure_list(d.get("box", [])):
            box = CVATVideoBox.from_box_dict(label, bd)
            boxes[box.frame] = box

        polygons = {}
        for pd in _ensure_list(d.get("polygon", [])):
            polygon = CVATVideoPolygon.from_polygon_dict(label, pd)
            polygons[polygon.frame] = polygon

        polylines = {}
        for pd in _ensure_list(d.get("polyline", [])):
            polyline = CVATVideoPolyline.from_polyline_dict(label, pd)
            polylines[polyline.frame] = polyline

        points = {}
        for pd in _ensure_list(d.get("points", [])):
            point = CVATVideoPoints.from_points_dict(label, pd)
            points[point.frame] = point

        return cls(
            id,
            label,
            width,
            height,
            boxes=boxes,
            polygons=polygons,
            polylines=polylines,
            points=points,
        )


class CVATVideoAnno(object):
    """Mixin for annotations in CVAT video format.

    Args:
        outside (None): whether the object is truncated by the frame edge
        occluded (None): whether the object is occluded
        keyframe (None): whether the frame is a keyframe
        attributes (None): a list of :class:`CVATAttribute` instances
    """

    def __init__(
        self, outside=None, occluded=None, keyframe=None, attributes=None
    ):
        self.outside = outside
        self.occluded = occluded
        self.keyframe = keyframe
        self.attributes = attributes or []

    def _to_attributes(self):
        attributes = {a.name: a.value for a in self.attributes}

        if self.outside is not None:
            attributes["outside"] = self.outside

        if self.occluded is not None:
            attributes["occluded"] = self.occluded

        if self.keyframe is not None:
            attributes["keyframe"] = self.keyframe

        return attributes

    @staticmethod
    def _parse_attributes(label):
        attrs = dict(label.iter_attributes())
        occluded = attrs.pop("occluded", None)
        outside = attrs.pop("outside", None)
        keyframe = attrs.pop("keyframe", None)
        attributes = [
            CVATAttribute(k, v)
            for k, v in attrs.items()
            if _is_supported_attribute_type(v)
        ]

        return outside, occluded, keyframe, attributes

    @staticmethod
    def _parse_anno_dict(d):
        outside = _parse_value(d.get("@outside", None))
        occluded = _parse_value(d.get("@occluded", None))
        keyframe = _parse_value(d.get("@keyframe", None))

        attributes = []
        for attr in _ensure_list(d.get("attribute", [])):
            if "#text" in attr:
                name = attr["@name"].lstrip("@")
                value = _parse_value(attr["#text"])
                attributes.append(CVATAttribute(name, value))

        return outside, occluded, keyframe, attributes


class CVATVideoBox(CVATVideoAnno):
    """An object bounding box in CVAT video format.

    Args:
        frame: the 0-based frame number
        label: the object label string
        xtl: the top-left x-coordinate of the box, in pixels
        ytl: the top-left y-coordinate of the box, in pixels
        xbr: the bottom-right x-coordinate of the box, in pixels
        ybr: the bottom-right y-coordinate of the box, in pixels
        outside (None): whether the object is truncated by the frame edge
        occluded (None): whether the object is occluded
        keyframe (None): whether the frame is a keyframe
        attributes (None): a list of :class:`CVATAttribute` instances
    """

    def __init__(
        self,
        frame,
        label,
        xtl,
        ytl,
        xbr,
        ybr,
        outside=None,
        occluded=None,
        keyframe=None,
        attributes=None,
    ):
        self.frame = frame
        self.label = label
        self.xtl = xtl
        self.ytl = ytl
        self.xbr = xbr
        self.ybr = ybr
        CVATVideoAnno.__init__(
            self,
            outside=outside,
            occluded=occluded,
            keyframe=keyframe,
            attributes=attributes,
        )

    def to_detection(self, frame_size):
        """Returns a :class:`fiftyone.core.labels.Detection` representation of
        the box.

        Args:
            frame_size: the ``(width, height)`` of the video frames

        Returns:
            a :class:`fiftyone.core.labels.Detection`
        """
        label = self.label

        width, height = frame_size
        bounding_box = [
            self.xtl / width,
            self.ytl / height,
            (self.xbr - self.xtl) / width,
            (self.ybr - self.ytl) / height,
        ]

        attributes = self._to_attributes()

        return fol.Detection(
            label=label, bounding_box=bounding_box, **attributes
        )

    @classmethod
    def from_detection(cls, frame_number, detection, frame_size):
        """Creates a :class:`CVATVideoBox` from a
        :class:`fiftyone.core.labels.Detection`.

        Args:
            frame_number: the frame number
            detection: a :class:`fiftyone.core.labels.Detection`
            frame_size: the ``(width, height)`` of the video frames

        Returns:
            a :class:`CVATVideoBox`
        """
        frame = frame_number - 1
        label = detection.label

        width, height = frame_size
        x, y, w, h = detection.bounding_box
        xtl = int(round(x * width))
        ytl = int(round(y * height))
        xbr = int(round((x + w) * width))
        ybr = int(round((y + h) * height))

        outside, occluded, keyframe, attributes = cls._parse_attributes(
            detection
        )

        return cls(
            frame,
            label,
            xtl,
            ytl,
            xbr,
            ybr,
            outside=outside,
            occluded=occluded,
            keyframe=keyframe,
            attributes=attributes,
        )

    @classmethod
    def from_box_dict(cls, label, d):
        """Creates a :class:`CVATVideoBox` from a ``<box>`` tag of a CVAT video
        annotation XML file.

        Args:
            label: the object label
            d: a dict representation of a ``<box>`` tag

        Returns:
            a :class:`CVATVideoBox`
        """
        frame = int(d["@frame"])

        xtl = int(round(float(d["@xtl"])))
        ytl = int(round(float(d["@ytl"])))
        xbr = int(round(float(d["@xbr"])))
        ybr = int(round(float(d["@ybr"])))

        outside, occluded, keyframe, attributes = cls._parse_anno_dict(d)

        return cls(
            frame,
            label,
            xtl,
            ytl,
            xbr,
            ybr,
            outside=outside,
            occluded=occluded,
            keyframe=keyframe,
            attributes=attributes,
        )


class CVATVideoPolygon(CVATVideoAnno, HasCVATPoints):
    """A polygon in CVAT video format.

    Args:
        frame: the 0-based frame number
        label: the polygon label string
        points: a list of ``(x, y)`` pixel coordinates defining the vertices of
            the polygon
        outside (None): whether the polygon is truncated by the frame edge
        occluded (None): whether the polygon is occluded
        keyframe (None): whether the frame is a keyframe
        attributes (None): a list of :class:`CVATAttribute` instances
    """

    def __init__(
        self,
        frame,
        label,
        points,
        outside=None,
        occluded=None,
        keyframe=None,
        attributes=None,
    ):
        self.frame = frame
        self.label = label
        HasCVATPoints.__init__(self, points)
        CVATVideoAnno.__init__(
            self,
            outside=outside,
            occluded=occluded,
            keyframe=keyframe,
            attributes=attributes,
        )

    def to_polyline(self, frame_size):
        """Returns a :class:`fiftyone.core.labels.Polyline` representation of
        the polygon.

        Args:
            frame_size: the ``(width, height)`` of the video frames

        Returns:
            a :class:`fiftyone.core.labels.Polyline`
        """
        label = self.label
        points = self._to_rel_points(self.points, frame_size)
        attributes = self._to_attributes()
        return fol.Polyline(
            label=label,
            points=[points],
            closed=True,
            filled=True,
            **attributes,
        )

    @classmethod
    def from_polyline(cls, frame_number, polyline, frame_size):
        """Creates a :class:`CVATVideoPolygon` from a
        :class:`fiftyone.core.labels.Polyline`.

        Args:
            frame_number: the frame number
            polyline: a :class:`fiftyone.core.labels.Polyline`
            frame_size: the ``(width, height)`` of the video frames

        Returns:
            a :class:`CVATVideoPolygon`
        """
        frame = frame_number - 1
        label = polyline.label

        points = _get_single_polyline_points(polyline)
        points = cls._to_abs_points(points, frame_size)

        outside, occluded, keyframe, attributes = cls._parse_attributes(
            polyline
        )

        return cls(
            frame,
            label,
            points,
            outside=outside,
            occluded=occluded,
            keyframe=keyframe,
            attributes=attributes,
        )

    @classmethod
    def from_polygon_dict(cls, label, d):
        """Creates a :class:`CVATVideoPolygon` from a ``<polygon>`` tag of a
        CVAT video annotation XML file.

        Args:
            label: the object label
            d: a dict representation of a ``<polygon>`` tag

        Returns:
            a :class:`CVATVideoPolygon`
        """
        frame = int(d["@frame"])
        points = cls._parse_cvat_points_str(d["@points"])
        outside, occluded, keyframe, attributes = cls._parse_anno_dict(d)
        return cls(
            frame,
            label,
            points,
            outside=outside,
            occluded=occluded,
            keyframe=keyframe,
            attributes=attributes,
        )


class CVATVideoPolyline(CVATVideoAnno, HasCVATPoints):
    """A polyline in CVAT video format.

    Args:
        frame: the 0-based frame number
        label: the polyline label string
        points: a list of ``(x, y)`` pixel coordinates defining the vertices of
            the polyline
        outside (None): whether the polyline is truncated by the frame edge
        occluded (None): whether the polyline is occluded
        keyframe (None): whether the frame is a keyframe
        attributes (None): a list of :class:`CVATAttribute` instances
    """

    def __init__(
        self,
        frame,
        label,
        points,
        outside=None,
        occluded=None,
        keyframe=None,
        attributes=None,
    ):
        self.frame = frame
        self.label = label
        HasCVATPoints.__init__(self, points)
        CVATVideoAnno.__init__(
            self,
            outside=outside,
            occluded=occluded,
            keyframe=keyframe,
            attributes=attributes,
        )

    def to_polyline(self, frame_size):
        """Returns a :class:`fiftyone.core.labels.Polyline` representation of
        the polyline.

        Args:
            frame_size: the ``(width, height)`` of the video frames

        Returns:
            a :class:`fiftyone.core.labels.Polyline`
        """
        label = self.label
        points = self._to_rel_points(self.points, frame_size)
        attributes = self._to_attributes()
        return fol.Polyline(
            label=label,
            points=[points],
            closed=False,
            filled=False,
            **attributes,
        )

    @classmethod
    def from_polyline(cls, frame_number, polyline, frame_size):
        """Creates a :class:`CVATVideoPolyline` from a
        :class:`fiftyone.core.labels.Polyline`.

        Args:
            frame_number: the frame number
            polyline: a :class:`fiftyone.core.labels.Polyline`
            frame_size: the ``(width, height)`` of the video frames

        Returns:
            a :class:`CVATVideoPolyline`
        """
        frame = frame_number - 1
        label = polyline.label

        points = _get_single_polyline_points(polyline)
        points = cls._to_abs_points(points, frame_size)
        if points and polyline.closed:
            points.append(copy(points[0]))

        outside, occluded, keyframe, attributes = cls._parse_attributes(
            polyline
        )

        return cls(
            frame,
            label,
            points,
            outside=outside,
            occluded=occluded,
            keyframe=keyframe,
            attributes=attributes,
        )

    @classmethod
    def from_polyline_dict(cls, label, d):
        """Creates a :class:`CVATVideoPolyline` from a ``<polyline>`` tag of a
        CVAT video annotation XML file.

        Args:
            label: the object label
            d: a dict representation of a ``<polyline>`` tag

        Returns:
            a :class:`CVATVideoPolyline`
        """
        frame = int(d["@frame"])
        points = cls._parse_cvat_points_str(d["@points"])
        outside, occluded, keyframe, attributes = cls._parse_anno_dict(d)
        return cls(
            frame,
            label,
            points,
            outside=outside,
            occluded=occluded,
            keyframe=keyframe,
            attributes=attributes,
        )


class CVATVideoPoints(CVATVideoAnno, HasCVATPoints):
    """A set of keypoints in CVAT video format.

    Args:
        frame: the 0-based frame number
        label: the keypoints label string
        points: a list of ``(x, y)`` pixel coordinates defining the keypoints
        outside (None): whether the keypoints are truncated by the frame edge
        occluded (None): whether the keypoints are occluded
        keyframe (None): whether the frame is a keyframe
        attributes (None): a list of :class:`CVATAttribute` instances
    """

    def __init__(
        self,
        frame,
        label,
        points,
        outside=None,
        occluded=None,
        keyframe=None,
        attributes=None,
    ):
        self.frame = frame
        self.label = label
        HasCVATPoints.__init__(self, points)
        CVATVideoAnno.__init__(
            self,
            outside=outside,
            occluded=occluded,
            keyframe=keyframe,
            attributes=attributes,
        )

    def to_keypoint(self, frame_size):
        """Returns a :class:`fiftyone.core.labels.Keypoint` representation of
        the points.

        Args:
            frame_size: the ``(width, height)`` of the video frames

        Returns:
            a :class:`fiftyone.core.labels.Keypoint`
        """
        label = self.label
        points = self._to_rel_points(self.points, frame_size)
        attributes = self._to_attributes()
        return fol.Keypoint(label=label, points=points, **attributes)

    @classmethod
    def from_keypoint(cls, frame_number, keypoint, frame_size):
        """Creates a :class:`CVATVideoPoints` from a
        :class:`fiftyone.core.labels.Keypoint`.

        Args:
            frame_number: the frame number
            keypoint: a :class:`fiftyone.core.labels.Keypoint`
            frame_size: the ``(width, height)`` of the video frames

        Returns:
            a :class:`CVATVideoPoints`
        """
        frame = frame_number - 1
        label = keypoint.label
        points = cls._to_abs_points(keypoint.points, frame_size)
        outside, occluded, keyframe, attributes = cls._parse_attributes(
            keypoint
        )
        return cls(
            frame,
            label,
            points,
            outside=outside,
            occluded=occluded,
            keyframe=keyframe,
            attributes=attributes,
        )

    @classmethod
    def from_points_dict(cls, label, d):
        """Creates a :class:`CVATVideoPoints` from a ``<points>`` tag of a
        CVAT video annotation XML file.

        Args:
            label: the object label
            d: a dict representation of a ``<points>`` tag

        Returns:
            a :class:`CVATVideoPoints`
        """
        frame = int(d["@frame"])
        points = cls._parse_cvat_points_str(d["@points"])
        outside, occluded, keyframe, attributes = cls._parse_anno_dict(d)
        return cls(
            frame,
            label,
            points,
            outside=outside,
            occluded=occluded,
            keyframe=keyframe,
            attributes=attributes,
        )


class CVATAttribute(object):
    """An attribute in CVAT image format.

    Args:
        name: the attribute name
        value: the attribute value
    """

    def __init__(self, name, value):
        self.name = name
        self.value = value

    def to_eta_attribute(self):
        """Returns an ``eta.core.data.Attribute`` representation of the
        attribute.

        Returns:
            an ``eta.core.data.Attribute``
        """
        if isinstance(self.value, bool):
            return etad.BooleanAttribute(self.name, self.value)

        if etau.is_numeric(self.value):
            return etad.NumericAttribute(self.name, self.value)

        return etad.CategoricalAttribute(self.name, self.value)

    def to_attribute(self):
        """Returns a :class:`fiftyone.core.labels.Attribute` representation of
        the attribute.
        Returns:
            a :class:`fiftyone.core.labels.Attribute`
        """
        if isinstance(self.value, bool):
            return fol.BooleanAttribute(value=self.value)

        if etau.is_numeric(self.value):
            return fol.NumericAttribute(value=self.value)

        return fol.CategoricalAttribute(value=self.value)


class CVATImageAnnotationWriter(object):
    """Class for writing annotations in CVAT image format.

    See :ref:`this page <CVATImageDataset-export>` for format details.
    """

    def __init__(self):
        environment = jinja2.Environment(
            loader=jinja2.FileSystemLoader(foc.RESOURCES_DIR),
            trim_blocks=True,
            lstrip_blocks=True,
        )
        self.template = environment.get_template(
            "cvat_image_annotation_template.xml"
        )

    def write(
        self, cvat_task_labels, cvat_images, xml_path, id=None, name=None
    ):
        """Writes the annotations to disk.

        Args:
            cvat_task_labels: a :class:`CVATTaskLabels` instance
            cvat_images: a list of :class:`CVATImage` instances
            xml_path: the path to write the annotations XML file
            id (None): an ID for the task
            name (None): a name for the task
        """
        now = datetime.now().isoformat()
        xml_str = self.template.render(
            {
                "id": id,
                "name": name,
                "size": len(cvat_images),
                "created": now,
                "updated": now,
                "labels": cvat_task_labels.labels,
                "dumped": now,
                "images": cvat_images,
            }
        )
        etau.write_file(xml_str, xml_path)


class CVATVideoAnnotationWriter(object):
    """Class for writing annotations in CVAT video format.

    See :ref:`this page <CVATVideoDataset-export>` for format details.
    """

    def __init__(self):
        environment = jinja2.Environment(
            loader=jinja2.FileSystemLoader(foc.RESOURCES_DIR),
            trim_blocks=True,
            lstrip_blocks=True,
        )
        self.template = environment.get_template(
            "cvat_video_interpolation_template.xml"
        )

    def write(
        self,
        cvat_task_labels,
        cvat_tracks,
        metadata,
        xml_path,
        id=None,
        name=None,
    ):
        """Writes the annotations to disk.

        Args:
            cvat_task_labels: a :class:`CVATTaskLabels` instance
            cvat_tracks: a list of :class:`CVATTrack` instances
            metadata: the :class:`fiftyone.core.metadata.VideoMetadata`
                instance for the video
            xml_path: the path to write the annotations XML file
            id (None): an ID for the task
            name (None): a name for the task
        """
        now = datetime.now().isoformat()
        xml_str = self.template.render(
            {
                "id": id,
                "name": name,
                "size": metadata.total_frame_count,
                "created": now,
                "updated": now,
                "width": metadata.frame_width,
                "height": metadata.frame_height,
                "labels": cvat_task_labels.labels,
                "dumped": now,
                "tracks": cvat_tracks,
            }
        )
        etau.write_file(xml_str, xml_path)


class CVATBackendConfig(foua.AnnotationBackendConfig):
    """Base class for configuring :class:`CVATBackend` instances.

    Args:
        name: the name of the backend
        label_schema: a dictionary containing the description of label fields,
            classes and attribute to annotate
        media_field ("filepath"): string field name containing the paths to
            media files on disk to upload
        url (None): the url of the CVAT server
        username (None): the CVAT username
        password (None): the CVAT password
        segment_size (None): maximum number of images per job. Not applicable
            to videos
        image_quality (75): an int in `[0, 100]` determining the image quality
            to upload to CVAT
        use_cache (True): whether to use a cache when uploading data. Using a
            cache reduces task creation time as data will be processed
            on-the-fly and stored in the cache when requested
        use_zip_chunks (True): when annotating videos, whether to upload video
            frames in smaller chunks. Setting this option to ``False`` may
            result in reduced video quality in CVAT due to size limitations on
            ZIP files that can be uploaded to CVAT
        chunk_size (None): the number of frames to upload per ZIP chunk
        task_assignee (None): the username(s) to which the task(s) were
            assigned. This argument can be a list of usernames when annotating
            videos as each video is uploaded to a separate task
        job_assignees (None): a list of usernames to which jobs were assigned
        job_reviewers (None): a list of usernames to which job reviews were
            assigned
        project_name (None): an optional project name to which to upload the
            created CVAT task. If a project with this name is found, it will be
            used, otherwise a new project with this name is created. By
            default, no project is used
        project_id (None): an optional ID of an existing CVAT project to which
            to upload the annotation tasks. By default, no project is used
    """

    def __init__(
        self,
        name,
        label_schema,
        media_field="filepath",
        url=None,
        username=None,
        password=None,
        segment_size=None,
        image_quality=75,
        use_cache=True,
        use_zip_chunks=True,
        chunk_size=None,
        task_assignee=None,
        job_assignees=None,
        job_reviewers=None,
        project_name=None,
        project_id=None,
        **kwargs,
    ):
        super().__init__(name, label_schema, media_field=media_field, **kwargs)
        self.url = url
        self.segment_size = segment_size
        self.image_quality = image_quality
        self.use_cache = use_cache
        self.use_zip_chunks = use_zip_chunks
        self.chunk_size = chunk_size
        self.task_assignee = task_assignee
        self.job_assignees = job_assignees
        self.job_reviewers = job_reviewers
        self.project_name = project_name
        self.project_id = project_id

        # store privately so these aren't serialized
        self._username = username
        self._password = password

    @property
    def username(self):
        return self._username

    @username.setter
    def username(self, value):
        self._username = value

    @property
    def password(self):
        return self._password

    @password.setter
    def password(self, value):
        self._password = value


class CVATBackend(foua.AnnotationBackend):
    """Class for interacting with the CVAT annotation backend."""

    @property
    def supported_label_types(self):
        return [
            "classification",
            "classifications",
            "detection",
            "detections",
            "instance",
            "instances",
            "polyline",
            "polylines",
            "polygon",
            "polygons",
            "keypoint",
            "keypoints",
            "segmentation",
            "scalar",
        ]

    @property
    def supported_scalar_types(self):
        return [
            fof.IntField,
            fof.FloatField,
            fof.StringField,
            fof.BooleanField,
        ]

    @property
    def supported_attr_types(self):
        return [
            "text",
            "select",
            "radio",
            "checkbox",
            "occluded",
        ]

    @property
    def supports_keyframes(self):
        return True

    def recommend_attr_tool(self, name, value):
        if isinstance(value, bool):
            if name == "occluded":
                return {"type": "occluded"}

            return {"type": "checkbox"}

        return {"type": "text"}

    def requires_attr_values(self, attr_type):
        return attr_type in ("select", "radio")

    def connect_to_api(self):
        return CVATAnnotationAPI(
            self.config.name,
            self.config.url,
            username=self.config.username,
            password=self.config.password,
        )

    def upload_annotations(self, samples, launch_editor=False):
        api = self.connect_to_api()

        logger.info("Uploading samples to CVAT...")
        results = api.upload_samples(samples, self)
        logger.info("Upload complete")

        if launch_editor:
            results.launch_editor()

        return results

    def download_annotations(self, results):
        api = self.connect_to_api()

        logger.info("Downloading labels from CVAT...")
        annotations = api.download_annotations(results)
        logger.info("Download complete")

        return annotations


class CVATAnnotationResults(foua.AnnotationResults):
    """Class that stores all relevant information needed to monitor the
    progress of an annotation run sent to CVAT and download the results.
    """

    def __init__(
        self,
        samples,
        config,
        id_map,
        project_ids,
        task_ids,
        job_ids,
        frame_id_map,
        labels_task_map,
        backend=None,
    ):
        super().__init__(samples, config, id_map, backend=backend)

        self.project_ids = project_ids
        self.task_ids = task_ids
        self.job_ids = job_ids
        self.frame_id_map = frame_id_map
        self.labels_task_map = labels_task_map

    def load_credentials(self, url=None, username=None, password=None):
        """Load the CVAT credentials from the given keyword arguments or the
        FiftyOne annotation config.

        Args:
            url (None): the url of the CVAT server
            username (None): the CVAT username
            password (None): the CVAT password
        """
        self._load_config_parameters(
            url=url, username=username, password=password
        )

    def connect_to_api(self):
        """Returns an API instance connected to the CVAT server.

        Returns:
            a :class:`CVATAnnotationAPI`
        """
        return self._backend.connect_to_api()

    def launch_editor(self):
        """Launches the CVAT editor and loads the first task for this
        annotation run.
        """
        api = self.connect_to_api()
        task_id = self.task_ids[0]
        job_ids = self.job_ids

        if job_ids and job_ids[task_id]:
            editor_url = api.base_job_url(task_id, job_ids[task_id][0])
        else:
            editor_url = api.base_task_url(task_id)

        logger.info("Launching editor at '%s'...", editor_url)
        api.launch_editor(url=editor_url)

    def get_status(self):
        """Gets the status of the assigned tasks and jobs.

        Returns:
            a dict of status information
        """
        return self._get_status()

    def print_status(self):
        """Print the status of the assigned tasks and jobs."""
        self._get_status(log=True)

    def cleanup(self):
        """Deletes all tasks associated with this annotation run and any created
        projects from the CVAT server.
        """
        api = self.connect_to_api()

        if self.task_ids:
            logger.info("Deleting tasks...")
            api.delete_tasks(self.task_ids)

        if self.project_ids:
            logger.info("Deleting projects...")
            api.delete_projects(self.project_ids)

        # @todo save updated results to DB?
        self.project_ids = []
        self.task_ids = []
        self.job_ids = {}

    def _get_status(self, log=False):
        api = self.connect_to_api()

        status = {}
        for label_field, task_ids in self.labels_task_map.items():
            if log:
                logger.info("\nStatus for label field '%s':\n", label_field)

            status[label_field] = {}

            for task_id in task_ids:
                task_url = api.task_url(task_id)

                try:
                    task_json = api.get(task_url).json()
                except:
                    logger.warning(
                        "\tFailed to get info for task '%d' at %s",
                        task_id,
                        task_url,
                    )
                    continue

                task_name = task_json["name"]
                task_status = task_json["status"]
                task_assignee = task_json["assignee"]
                task_updated = task_json["updated_date"]

                if log:
                    logger.info(
                        "\tTask %d (%s):\n"
                        "\t\tStatus: %s\n"
                        "\t\tAssignee: %s\n"
                        "\t\tLast updated: %s\n"
                        "\t\tURL: %s\n",
                        task_id,
                        task_name,
                        task_status,
                        task_assignee,
                        task_updated,
                        api.base_task_url(task_id),
                    )

                jobs_info = {}
                for job_id in self.job_ids[task_id]:
                    job_url = api.taskless_job_url(job_id)

                    try:
                        job_json = api.get(job_url).json()
                    except:
                        logger.warning(
                            "\t\tFailed to get info for job '%d' at %s",
                            job_id,
                            job_url,
                        )
                        continue

                    jobs_info[job_id] = job_json

                    if log:
                        logger.info(
                            "\t\tJob %d:\n"
                            "\t\t\tStatus: %s\n"
                            "\t\t\tAssignee: %s\n"
                            "\t\t\tReviewer: %s\n",
                            job_id,
                            job_json["status"],
                            job_json["assignee"],
                            job_json["reviewer"],
                        )

                status[label_field][task_id] = {
                    "name": task_name,
                    "status": task_status,
                    "assignee": task_assignee,
                    "last_updated": task_updated,
                    "jobs": jobs_info,
                }

        return status

    @classmethod
    def _from_dict(cls, d, samples, config):
        # int keys were serialized as strings...
        job_ids = {int(task_id): ids for task_id, ids in d["job_ids"].items()}
        frame_id_map = {
            int(task_id): {
                int(frame_id): frame_data
                for frame_id, frame_data in frame_map.items()
            }
            for task_id, frame_map in d["frame_id_map"].items()
        }

        return cls(
            samples,
            config,
            d["id_map"],
            d.get("project_ids", []),
            d["task_ids"],
            job_ids,
            frame_id_map,
            d["labels_task_map"],
        )


class CVATAnnotationAPI(foua.AnnotationAPI):
    """A class to facilitate connection to and management of tasks in CVAT.

    On initializiation, this class constructs a session based on the provided
    server url and credentials.

    This API provides methods to easily get, put, post, patch, and delete tasks
    and jobs through the formatted urls specified by the CVAT REST API.

    Additionally, samples and label schemas can be uploaded and annotations
    downloaded through this class.

    Args:
        name: the name of the backend
        url: url of the CVAT server
        username (None): the CVAT username
        password (None): the CVAT password
    """

    def __init__(self, name, url, username=None, password=None):
        self._name = name
        self._url = url
        self._username = username
        self._password = password

        self._session = None
        self._user_id_map = {}
        self._project_id_map = {}

        self._setup()

    @property
    def base_url(self):
        return self._url

    @property
    def base_api_url(self):
        return "%s/api/v1" % self.base_url

    @property
    def login_url(self):
        return "%s/auth/login" % self.base_api_url

    @property
    def users_url(self):
        return "%s/users" % self.base_api_url

    @property
    def projects_url(self):
        return "%s/projects" % self.base_api_url

    def project_url(self, project_id):
        return "%s/%d" % (self.projects_url, project_id)

    @property
    def tasks_url(self):
        return "%s/tasks" % self.base_api_url

    def task_url(self, task_id):
        return "%s/%d" % (self.tasks_url, task_id)

    def task_data_url(self, task_id):
        return "%s/data" % self.task_url(task_id)

    def task_data_meta_url(self, task_id):
        return "%s/data/meta" % self.task_url(task_id)

    def task_annotation_url(self, task_id):
        return "%s/annotations" % self.task_url(task_id)

    def task_annotation_formatted_url(
        self, task_id, anno_filepath, anno_format="CVAT 1.1",
    ):
        return "%s/annotations?format=%s&filename=%s" % (
            self.task_url(task_id),
            anno_format,
            anno_filepath,
        )

    def jobs_url(self, task_id):
        return "%s/jobs" % self.task_url(task_id)

    def job_url(self, task_id, job_id):
        return "%s/%d" % (self.jobs_url(task_id), job_id)

    def taskless_job_url(self, job_id):
        return "%s/jobs/%d" % (self.base_api_url, job_id)

    def base_task_url(self, task_id):
        return "%s/tasks/%d" % (self.base_url, task_id)

    def base_job_url(self, task_id, job_id):
        return "%s/tasks/%d/jobs/%d" % (self.base_url, task_id, job_id)

    def user_search_url(self, username):
        return "%s/users?search=%s" % (self.base_api_url, username)

    def project_search_url(self, project_name):
        return "%s/projects?search=%s" % (self.base_api_url, project_name)

    def project_id_search_url(self, project_id):
        return "%s/projects?id=%d" % (self.base_api_url, project_id)

    def _setup(self):
        if not self._url:
            raise ValueError(
                "You must provide/configure the `url` of the CVAT server"
            )

        username = self._username
        password = self._password

        if username is None or password is None:
            username, password = self._prompt_username_password(
                self._name, username=username, password=password
            )

        urllib3.disable_warnings(urllib3.exceptions.InsecureRequestWarning)

        self._session = requests.Session()
        response = self.post(
            self.login_url, data={"username": username, "password": password}
        )

        if "csrftoken" in response.cookies:
            self._session.headers["X-CSRFToken"] = response.cookies[
                "csrftoken"
            ]

    def get(self, url, **kwargs):
        """Sends a GET request to the given CVAT API URL.

        Args:
            url: the url
            **kwargs: additional request parameters

        Returns:
            the request response
        """
        response = self._session.get(url, verify=False, **kwargs)
        self._validate(response, kwargs)
        return response

    def patch(self, url, **kwargs):
        """Sends a PATCH request to the given CVAT API URL.

        Args:
            url: the url
            **kwargs: additional request parameters

        Returns:
            the request response
        """
        response = self._session.patch(url, verify=False, **kwargs)
        self._validate(response, kwargs)
        return response

    def post(self, url, **kwargs):
        """Sends a POST request to the given CVAT API URL.

        Args:
            url: the url
            **kwargs: additional request parameters

        Returns:
            the request response
        """
        response = self._session.post(url, verify=False, **kwargs)
        self._validate(response, kwargs)
        return response

    def put(self, url, **kwargs):
        """Sends a PUT request to the given CVAT API URL.

        Args:
            url: the url
            **kwargs: additional request parameters

        Returns:
            the request response
        """
        response = self._session.put(url, verify=False, **kwargs)
        self._validate(response, kwargs)
        return response

    def delete(self, url, **kwargs):
        """Sends a DELETE request to the given CVAT API URL.

        Args:
            url: the url to send the request to
            **kwargs: additional request parameters

        Returns:
            the request response
        """
        response = self._session.delete(url, verify=False, **kwargs)
        self._validate(response, kwargs)
        return response

    def _get_value_from_search(
        self, search_url_fcn, target, target_key, value_key
    ):
        search_url = search_url_fcn(target)
        resp = self.get(search_url).json()
        for info in resp["results"]:
            if info[target_key] == target:
                return info[value_key]

        return None

    def _get_value_update_map(
        self, name, id_map, result_name, search_url_fcn, name_type
    ):
        if name is None:
            return None

        if name in id_map:
            return id_map[name]

        _id = self._get_value_from_search(
            search_url_fcn, name, result_name, "id"
        )

        if _id is not None:
            id_map[name] = _id

        return _id

    def get_user_id(self, username):
        """Retrieves the CVAT user ID for the given username.

        Args:
            username: the username

        Returns:
            the user ID, or None if the user was not found
        """
        user_id = self._get_value_update_map(
            username,
            self._user_id_map,
            "username",
            self.user_search_url,
            "User",
        )

        if username is not None and user_id is None:
            logger.warning("User '%s' not found", username)

        return user_id

    def get_project_id(self, project_name):
        """Retrieves the CVAT project ID for the first instance of the given
        project name.

        Args:
            project_name: the name of the project

        Returns:
            the project ID, or None if no project with the given name was found
        """
        return self._get_value_update_map(
            project_name,
            self._project_id_map,
            "name",
            self.project_search_url,
            "Project",
        )

    def get_project_name(self, project_id):
        """Retrieves the CVAT project name for the given project ID.

        Args:
            project_id: the ID of the project

        Returns:
            the project name, or None if no project with the given ID was found
        """
        id_map = {i: n for n, i in self._project_id_map.items()}
        project_name = id_map.get(project_id)
        if project_name:
            return project_name

        return self._get_value_from_search(
            self.project_id_search_url, project_id, "id", "name",
        )

    def create_project(self, name, schema=None):
        """Creates a project on the CVAT server using the given label schema.

        Args:
            name: a name for the project
            schema (None): the label schema to use for the created project 

        Returns:
            the ID of the created project in CVAT
        """
        if schema is None:
            schema = {}

        labels = [
            {"name": name, "attributes": list(attributes.values())}
            for name, attributes in schema.items()
        ]

        project_json = {
            "name": name,
            "labels": labels,
        }

        project_resp = self.post(self.projects_url, json=project_json).json()
        return project_resp["id"]

    def create_task(
        self,
        name,
        schema=None,
        segment_size=None,
        image_quality=75,
        task_assignee=None,
        project_id=None,
    ):
        """Creates a task on the CVAT server using the given label schema.

        Args:
            name: a name for the task
            schema (None): the label schema to use for the created task
            segment_size (None): maximum number of images to load into a job.
                Not applicable to videos
            image_quality (75): an int in `[0, 100]` determining the image
                quality to upload to CVAT
            task_assignee (None): the username to assign the created task(s)
            project_id (None): the ID of a project to which upload the task

        Returns:
            a tuple of

            -   **task_id**: the ID of the created task in CVAT
            -   **class_id_map**: a dictionary mapping the IDs assigned to
                classes by CVAT
            -   **attr_id_map**: a dictionary mapping the IDs assigned to
                attributes by CVAT for every class
        """
        task_json = {
            "name": name,
            "image_quality": image_quality,
        }

        if project_id is not None:
            task_json.update({"labels": [], "project_id": project_id})
        else:
            if schema is None:
                schema = {}

            labels = [
                {"name": name, "attributes": list(attributes.values())}
                for name, attributes in schema.items()
            ]

            task_json.update({"labels": labels})

        if segment_size is not None:
            task_json["segment_size"] = segment_size

        task_resp = self.post(self.tasks_url, json=task_json).json()
        task_id = task_resp["id"]

        class_id_map = {}
        attr_id_map = {}
        for label in task_resp["labels"]:
            class_id = label["id"]
            class_id_map[label["name"]] = class_id
            attr_id_map[class_id] = {}
            for attr in label["attributes"]:
                attr_name = attr["name"]
                attr_id = attr["id"]
                attr_id_map[class_id][attr_name] = attr_id

        if task_assignee is not None:
            user_id = self.get_user_id(task_assignee)
            if user_id is not None:
                task_patch = {"assignee_id": self.get_user_id(task_assignee)}
                self.patch(self.task_url(task_id), json=task_patch)

        return task_id, class_id_map, attr_id_map

    def delete_project(self, project_id):
        """Deletes the given project from the CVAT server.

        Args:
            project_id: the project ID
        """
        self.delete(self.project_url(project_id))

    def delete_projects(self, project_ids):
        """Deletes the given projects from the CVAT server.

        Args:
            project_ids: an iterable of project IDs
        """
        with fou.ProgressBar() as pb:
            for project_id in pb(list(project_ids)):
                self.delete_project(project_id)

    def delete_task(self, task_id):
        """Deletes the given task from the CVAT server.

        Args:
            task_id: the task ID
        """
        self.delete(self.task_url(task_id))

    def delete_tasks(self, task_ids):
        """Deletes the given tasks from the CVAT server.

        Args:
            task_ids: an iterable of task IDs
        """
        with fou.ProgressBar() as pb:
            for task_id in pb(list(task_ids)):
                self.delete_task(task_id)

    def launch_editor(self, url=None):
        """Launches the CVAT editor in your default web browser.

        Args:
            url (None): an optional URL to open. By default, the base URL of
                the server is opened
        """
        if url is None:
            url = self.base_url

        webbrowser.open(url, new=2)

    def upload_data(
        self,
        task_id,
        paths,
        image_quality=75,
        use_cache=True,
        use_zip_chunks=True,
        chunk_size=None,
        job_assignees=None,
        job_reviewers=None,
    ):
        """Uploads a list of media to the task with the given ID.

        Args:
            task_id: the task ID
            paths: a list of media paths to upload
            image_quality (75): an int in `[0, 100]` determining the image
                quality to upload to CVAT
            use_cache (True): whether to use a cache when uploading data. Using
                a cache reduces task creation time as data will be processed
                on-the-fly and stored in the cache when requested
            use_zip_chunks (True): when annotating videos, whether to upload
                video frames in smaller chunks. Setting this option to
                ``False`` may result in reduced video quality in CVAT due to
                size limitations on ZIP files that can be uploaded to CVAT
            chunk_size (None): the number of frames to upload per ZIP chunk
            job_assignees (None): a list of usernames to assign jobs
            job_reviewers (None): a list of usernames to assign job reviews

        Returns:
            a list of the job IDs created for the task
        """
        data = {
            "image_quality": image_quality,
            "use_cache": use_cache,
            "use_zip_chunks": use_zip_chunks,
        }

        if chunk_size:
            data["chunk_size"] = chunk_size

        files = {}
        for idx, path in enumerate(paths):
            # IMPORTANT: CVAT organizes media within a task alphabetically by
            # filename, so we must give CVAT filenames whose alphabetical order
            # matches the order of `paths`
            filename = "%06d%s" % (idx, os.path.splitext(path)[1])
            files["client_files[%d]" % idx] = (filename, open(path, "rb"))

        self.post(self.task_data_url(task_id), data=data, files=files)

        # @todo is this loop really needed?
        job_ids = []
        while not job_ids:
            job_resp = self.get(self.jobs_url(task_id))
            job_ids = [j["id"] for j in job_resp.json()]

        if job_assignees is not None:
            num_assignees = len(job_assignees)
            for idx, job_id in enumerate(job_ids):
                # Round robin strategy
                assignee = job_assignees[idx % num_assignees]

                user_id = self.get_user_id(assignee)
                if assignee is not None and user_id is not None:
                    job_patch = {"assignee_id": user_id}
                    self.patch(self.taskless_job_url(job_id), json=job_patch)

        if job_reviewers is not None:
            num_reviewers = len(job_reviewers)
            for idx, job_id in enumerate(job_ids):
                # Round robin strategy
                reviewer = job_reviewers[idx % num_reviewers]

                user_id = self.get_user_id(reviewer)
                if reviewer is not None and user_id is not None:
                    job_patch = {"reviewer_id": user_id}
                    self.patch(self.taskless_job_url(job_id), json=job_patch)

        return job_ids

    def upload_samples(self, samples, backend):
        """Uploads the given samples to CVAT according to the given backend's
        annotation and server configuration.

        Args:
            samples: a :class:`fiftyone.core.collections.SampleCollection` to
                upload to CVAT
            backend: a :class:`CVATBackend` to use to perform the upload

        Returns:
            a :class:`CVATAnnotationResults`
        """
        config = backend.config
        label_schema = config.label_schema
        project_name, project_id = self._parse_project_details(
            config.project_name, config.project_id
        )

        if project_id is not None:
            self._ensure_one_field_per_type(label_schema)

        id_map = {}
        task_ids = []
        job_ids = {}
        frame_id_map = {}
        labels_task_map = {}

        num_samples = len(samples)
        batch_size = self._get_batch_size(samples)

        (
            cvat_schema,
            assign_scalar_attrs,
            occluded_attrs,
            _,
        ) = self._get_cvat_schema(
            label_schema=label_schema, project_id=project_id
        )

        if project_id is not None:
            config.label_schema = label_schema

        if project_id is None and project_name is not None:
            project_id = self.create_project(project_name, cvat_schema)

        for idx, offset in enumerate(range(0, num_samples, batch_size)):
            samples_batch = samples[offset : (offset + batch_size)]
            anno_tags = []
            anno_shapes = []
            anno_tracks = []

            for label_field, label_info in label_schema.items():
                _tags = []
                _shapes = []
                _tracks = []

                if label_field not in id_map:
                    id_map[label_field] = {}

                if label_field not in labels_task_map:
                    labels_task_map[label_field] = []

                if label_info.get("existing_field", False):
                    label_type = label_info["type"]
                    only_keyframes = label_info.get("only_keyframes", False)

                    self._update_shapes_tags_tracks(
                        _tags,
                        _shapes,
                        _tracks,
                        id_map,
                        label_type,
                        samples_batch,
                        label_field,
                        label_info,
                        cvat_schema,
                        assign_scalar_attrs,
                        only_keyframes,
                        occluded_attrs,
                    )

                anno_tags.extend(_tags)
                anno_shapes.extend(_shapes)
                anno_tracks.extend(_tracks)

            task_name = (
                "FiftyOne_%s"
                % samples_batch._root_dataset.name.replace(" ", "_")
            )
            task_id, class_id_map, attr_id_map = self._create_task_upload_data(
                config,
                idx,
                task_name,
                cvat_schema,
                project_id,
                samples_batch,
                task_ids,
                job_ids,
                frame_id_map,
            )

            for label_field in label_schema.keys():
                labels_task_map[label_field].append(task_id)

            self._upload_annotations(
                anno_shapes,
                anno_tags,
                anno_tracks,
                class_id_map,
                attr_id_map,
                task_id,
            )

        project_ids = [project_id] if project_id is not None else []

        return CVATAnnotationResults(
            samples,
            config,
            id_map,
            project_ids,
            task_ids,
            job_ids,
            frame_id_map,
            labels_task_map,
            backend=backend,
        )

    def download_annotations(self, results):
        """Download the annotations from the CVAT server for the given results
        instance and parses them into the appropriate FiftyOne types.

        Args:
            results: a :class:`CVATAnnotationResults`

        Returns:
            the annotations dict
        """
        label_schema = results.config.label_schema
        id_map = results.id_map
        task_ids = results.task_ids
        frame_id_map = results.frame_id_map
        labels_task_map = results.labels_task_map
        _, project_id = self._parse_project_details(
            results.config.project_name, results.config.project_id
        )

        (
            _,
            assigned_scalar_attrs,
            occluded_attrs,
            label_field_classes,
        ) = self._get_cvat_schema(
            label_schema=label_schema, project_id=project_id
        )

        labels_task_map_rev = defaultdict(list)
        for lf, tasks in labels_task_map.items():
            for task in tasks:
                labels_task_map_rev[task].append(lf)

        annotations = {}

        for task_id in task_ids:
            # Download task data
            task_json = self.get(self.task_url(task_id)).json()
            attr_id_map = {}
            _class_map = {}
            labels = task_json["labels"]
            for label in labels:
                _class_map[label["id"]] = label["name"]
                attr_id_map[label["id"]] = {
                    i["name"]: i["id"] for i in label["attributes"]
                }

            _class_map_rev = {n: i for i, n in _class_map.items()}

            task_resp = self.get(self.task_annotation_url(task_id)).json()
            all_shapes = task_resp["shapes"]
            all_tags = task_resp["tags"]
            all_tracks = task_resp["tracks"]

            data_resp = self.get(self.task_data_meta_url(task_id)).json()
            frames = data_resp["frames"]

            label_fields = labels_task_map_rev[task_id]
            label_types = self._get_return_label_types(
                label_schema, label_fields
            )

            for lf_ind, label_field in enumerate(label_fields):
                label_info = label_schema[label_field]
                label_type = label_info.get("type", None)
                scalar_attrs = assigned_scalar_attrs.get(label_field, False)
                _occluded_attrs = occluded_attrs.get(label_field, {})
                _id_map = id_map.get(label_field, {})

                label_field_results = {}

                # Dict mapping class labels to the classes used in CVAT.
                # These are equal unless a class appears in multiple fields
                _classes = label_field_classes[label_field]

                # Maps CVAT IDs to FiftyOne labels
                class_map = {
                    _class_map_rev[name_lf]: name
                    for name, name_lf in _classes.items()
                }

                _cvat_classes = class_map.keys()
                tags, shapes, tracks = self._filter_field_classes(
                    all_tags, all_shapes, all_tracks, _cvat_classes,
                )

                is_last_field = lf_ind == len(label_fields) - 1
                ignore_types = self._get_ignored_types(
                    project_id, label_types, label_type, is_last_field,
                )

                tag_results = self._parse_shapes_tags(
                    "tags",
                    tags,
                    frame_id_map[task_id],
                    label_type,
                    _id_map,
                    class_map,
                    attr_id_map,
                    frames,
                    ignore_types,
                    assigned_scalar_attrs=scalar_attrs,
                )
                label_field_results = self._merge_results(
                    label_field_results, tag_results
                )

                shape_results = self._parse_shapes_tags(
                    "shapes",
                    shapes,
                    frame_id_map[task_id],
                    label_type,
                    _id_map,
                    class_map,
                    attr_id_map,
                    frames,
                    ignore_types,
                    assigned_scalar_attrs=scalar_attrs,
                    occluded_attrs=_occluded_attrs,
                )
                label_field_results = self._merge_results(
                    label_field_results, shape_results
                )

                for track_index, track in enumerate(tracks, 1):
                    label_id = track["label_id"]
                    shapes = track["shapes"]
                    for shape in shapes:
                        shape["label_id"] = label_id

                    immutable_attrs = track["attributes"]

                    track_shape_results = self._parse_shapes_tags(
                        "track",
                        shapes,
                        frame_id_map[task_id],
                        label_type,
                        _id_map,
                        class_map,
                        attr_id_map,
                        frames,
                        ignore_types,
                        assigned_scalar_attrs=scalar_attrs,
                        track_index=track_index,
                        immutable_attrs=immutable_attrs,
                        occluded_attrs=_occluded_attrs,
                    )
                    label_field_results = self._merge_results(
                        label_field_results, track_shape_results
                    )

                frames_metadata = {}
                for cvat_frame_id, frame_data in frame_id_map[task_id].items():
                    sample_id = frame_data["sample_id"]
                    if "frame_id" in frame_data and len(frames) == 1:
                        frames_metadata[sample_id] = frames[0]
                        break

                    frames_metadata[sample_id] = frames[cvat_frame_id]

                # Polyline(s) corresponding to instance/semantic masks need to
                # be converted to their final format
                self._convert_polylines_to_masks(
                    label_field_results, label_info, frames_metadata
                )

                annotations = self._merge_results(
                    annotations, {label_field: label_field_results}
                )

        return annotations

    def _get_project_labels(self, project_id):
        if self.get_project_name(project_id) is None:
            raise ValueError("Project '%s' not found", project_id)

        return self.get(self.project_url(project_id)).json()["labels"]

    def _parse_project_details(self, project_name, project_id):
        if project_id is not None:
            project_name = self.get_project_name(project_id)
            if not project_name:
                raise ValueError("Project '%d' not found", project_id)
        elif project_name is not None:
            project_id = self.get_project_id(project_name)

        return project_name, project_id

    def _get_cvat_schema(self, label_schema, project_id):
        if project_id is not None:
            return self._convert_cvat_schema(label_schema, project_id)

        return self._build_cvat_schema(label_schema)

    def _convert_cvat_schema(self, label_schema, project_id):
        labels = self._get_project_labels(project_id)

        cvat_schema = {}
        labels_to_update = set()
        occluded_attrs = {}
        assign_scalar_attrs = {}
        classes_and_attrs = []
        for label in labels:
            name = label["name"]
            attrs = label["attributes"]
            cvat_schema[name] = {a["name"]: a for a in attrs}

            if "label_id" not in cvat_schema[name]:
                labels_to_update.add(name)
                cvat_schema[name]["label_id"] = {
                    "name": "label_id",
                    "input_type": "text",
                    "mutable": True,
                }

            label_attrs = {}
            for attr_name, attr in cvat_schema[name].items():
                if attr_name != "label_id":
                    input_type = attr["input_type"]
                    label_attrs[attr_name] = {"type": input_type}
                    default_value = attr["default_value"]
                    values = attr["values"]
                    if default_value:
                        label_attrs[attr_name]["default"] = default_value
                    if values and values[0] != "":
                        label_attrs[attr_name]["values"] = values

            classes_and_attrs.append(
                {"classes": [name], "attributes": label_attrs,}
            )

        label_field_classes = {}
        class_names = {n: n for n in cvat_schema.keys()}
        for label_field, label_info in label_schema.items():
            label_type = label_info.get("type", None)
            classes = label_info.get("classes", [])

            if label_type == "scalar":
                # True: scalars are annotated as tag attributes
                # False: scalars are annotated as tag labels
                assign_scalar_attrs[label_field] = not bool(classes)
            else:
                if label_type is not None:
                    label_schema[label_field]["attributes"] = {}
                    label_schema[label_field]["classes"] = classes_and_attrs
                assign_scalar_attrs[label_field] = None

            label_field_classes[label_field] = deepcopy(class_names)

        if labels_to_update:
            self._add_project_label_ids(project_id, list(labels_to_update))

        return (
            cvat_schema,
            assign_scalar_attrs,
            occluded_attrs,
            label_field_classes,
        )

    def _add_project_label_ids(self, project_id, labels):
        labels_patch = {"labels": []}
        for label in labels:
            new_label = {"name": label["name"]}
            new_label["attributes"] = [
                {"name": "label_id", "input_type": "text", "mutable": True,}
            ]
            labels_patch["labels"].append(label)

        self.patch(self.project_url(project_id), json=labels_patch)

    def _ensure_one_field_per_type(self, label_schema, verbose=True):
        _seen_label_types = []
        for label_field in list(label_schema.keys()):  # list b/c we may edit
            if label_field is None:
                continue

            label_type = label_schema[label_field]["type"]
            if label_type == "scalar":
                _label_type = "classifications"
            else:
                _label_type = foua._RETURN_TYPES_MAP[label_type]

            if _label_type not in _seen_label_types:
                _seen_label_types.append(_label_type)
            elif verbose:
                label_schema.pop(label_field)
                logger.warning(
                    "A field with label type '%s' is already being annotated. "
                    "Ignoring field '%s'...",
                    _label_type,
                    label_field,
                )

    def _get_batch_size(self, samples):
        if samples.media_type == fom.VIDEO:
            # The current implementation (both upload and download) requires
            # frame IDs for all frames that might get labels
            samples.ensure_frames()

            # CVAT only allows for one video per task
            return 1

        samples.compute_metadata()

        # Put all image samples in one task
        return len(samples)

    def _create_task_upload_data(
        self,
        config,
        idx,
        task_name,
        cvat_schema,
        project_id,
        samples_batch,
        task_ids,
        job_ids,
        frame_id_map,
    ):
        media_field = config.media_field
        segment_size = config.segment_size
        image_quality = config.image_quality
        use_cache = config.use_cache
        use_zip_chunks = config.use_zip_chunks
        chunk_size = config.chunk_size
        task_assignee = config.task_assignee
        job_assignees = config.job_assignees
        job_reviewers = config.job_reviewers

        is_video = samples_batch.media_type == fom.VIDEO

        _task_assignee = task_assignee
        _job_assignees = job_assignees
        _job_reviewers = job_reviewers

        if is_video:
            # Videos are uploaded in multiple tasks with 1 job per task
            # Assign the correct users for the current task
            if job_assignees is not None:
                _job_assignees = [job_assignees[idx % len(job_assignees)]]

            if job_reviewers is not None:
                _job_reviewers = [job_reviewers[idx % len(job_reviewers)]]

        if task_assignee is not None:
            if isinstance(task_assignee, str):
                _task_assignee = task_assignee
            else:
                _task_assignee = task_assignee[idx % len(task_assignee)]

        # Create task
        task_id, class_id_map, attr_id_map = self.create_task(
            task_name,
            schema=cvat_schema,
            segment_size=segment_size,
            image_quality=image_quality,
            task_assignee=_task_assignee,
            project_id=project_id,
        )
        task_ids.append(task_id)

        # Upload media
        job_ids[task_id] = self.upload_data(
            task_id,
            samples_batch.values(media_field),
            image_quality=image_quality,
            use_cache=use_cache,
            use_zip_chunks=use_zip_chunks,
            chunk_size=chunk_size,
            job_assignees=_job_assignees,
            job_reviewers=_job_reviewers,
        )
        frame_id_map[task_id] = self._build_frame_id_map(samples_batch)

        return task_id, class_id_map, attr_id_map

    def _upload_annotations(
        self,
        anno_shapes,
        anno_tags,
        anno_tracks,
        class_id_map,
        attr_id_map,
        task_id,
    ):
        # Remap annotations to use the CVAT class/attribute IDs
        anno_shapes = self._remap_ids(anno_shapes, class_id_map, attr_id_map)
        anno_tags = self._remap_ids(anno_tags, class_id_map, attr_id_map)
        anno_tracks = self._remap_track_ids(
            anno_tracks, class_id_map, attr_id_map
        )

        anno_json = {
            "version": 0,
            "shapes": anno_shapes,
            "tags": anno_tags,
            "tracks": anno_tracks,
        }
        num_shapes = len(anno_shapes)
        num_tags = len(anno_tags)
        num_tracks = len(anno_tracks)

        # @todo is this loop really needed?
        num_uploaded_shapes = 0
        num_uploaded_tags = 0
        num_uploaded_tracks = 0
        while (
            num_uploaded_shapes != num_shapes
            or num_uploaded_tags != num_tags
            or num_uploaded_tracks != num_tracks
        ):
            anno_resp = self.put(
                self.task_annotation_url(task_id), json=anno_json
            ).json()
            num_uploaded_shapes = len(anno_resp["shapes"])
            num_uploaded_tags = len(anno_resp["tags"])
            num_uploaded_tracks = len(anno_resp["tracks"])

    def _update_shapes_tags_tracks(
        self,
        tags,
        shapes,
        tracks,
        id_map,
        label_type,
        samples_batch,
        label_field,
        label_info,
        cvat_schema,
        assign_scalar_attrs,
        only_keyframes,
        occluded_attrs,
    ):
        is_video = samples_batch.media_type == fom.VIDEO

        anno_tags = []
        anno_shapes = []
        anno_tracks = []

        if label_type in ("classification", "classifications", "scalar"):
            # Tag annotations
            _id_map, anno_tags = self._create_shapes_tags_tracks(
                samples_batch,
                label_field,
                label_info,
                cvat_schema,
                assign_scalar_attrs=assign_scalar_attrs,
            )
        elif is_video and label_type != "segmentation":
            # Video track annotations
            (
                _id_map,
                anno_shapes,
                anno_tracks,
            ) = self._create_shapes_tags_tracks(
                samples_batch,
                label_field,
                label_info,
                cvat_schema,
                load_tracks=True,
                only_keyframes=only_keyframes,
                occluded_attrs=occluded_attrs,
            )
        else:
            # Shape annotations
            _id_map, anno_shapes = self._create_shapes_tags_tracks(
                samples_batch,
                label_field,
                label_info,
                cvat_schema,
                occluded_attrs=occluded_attrs,
            )

        id_map[label_field].update(_id_map)
        tags.extend(anno_tags)
        shapes.extend(anno_shapes)
        tracks.extend(anno_tracks)

    def _filter_field_classes(self, tags, shapes, tracks, _cvat_classes):
        _tags = [t for t in tags if t["label_id"] in _cvat_classes]
        _shapes = [s for s in shapes if s["label_id"] in _cvat_classes]
        _tracks = [t for t in tracks if t["label_id"] in _cvat_classes]
        return _tags, _shapes, _tracks

    def _get_return_label_types(self, label_schema, label_fields):
        label_types = []
        for label_field in label_fields:
            label_type = label_schema[label_field].get("type", None)
            if label_type:
                label_types.append(foua._RETURN_TYPES_MAP[label_type])
        return label_types

    def _get_ignored_types(
        self, project_id, label_types, label_type, is_last_field
    ):
        """Used when uploading multiple fields to an existing project.
        Each field must have a different type, but can have the same class
        names. When loading annotations, if a field exists for a found label
        type, that label will not be loaded with any other fields.
        """
<<<<<<< HEAD
        if not project_id and len(label_types) > 1:
=======
        if not existing_project_id or len(label_types) < 2:
>>>>>>> df14e96c
            # Not relevant unless uploading to a project and there are multiple
            # types of labels
            return []

        # The last label field being loaded stores all unexpected label types
        # Ignore only the other label types that have been loaded
        label_type = foua._RETURN_TYPES_MAP[label_type]
        if is_last_field:
            ignored_types = set(label_types) - {label_type}
        else:
            # Other fields only load the expected type
            # Ignore all other types
            all_label_types = foua._RETURN_TYPES_MAP.values()
            ignored_types = set(all_label_types) - {label_type}

        return ignored_types

    def _convert_polylines_to_masks(
        self, results, label_info, frames_metadata
    ):
        for label_type, type_results in results.items():
            if label_type not in (
                "detection",
                "detections",
                "instance",
                "instances",
                "segmentation",
            ):
                continue

            for sample_id, sample_results in type_results.items():
                sample_metadata = frames_metadata[sample_id]
                frame_size = (
                    sample_metadata["width"],
                    sample_metadata["height"],
                )
                for _id, _content in sample_results.items():
                    if isinstance(_content, dict):
                        frame_id = _id
                        frame_results = _content
                        for label_id, label in frame_results.items():
                            label = self._convert_polylines(
                                label_id, label, label_info, frame_size
                            )
                            results[label_type][sample_id][frame_id][
                                label_id
                            ] = label
                    else:
                        label_id = _id
                        label = self._convert_polylines(
                            label_id, _content, label_info, frame_size
                        )
                        results[label_type][sample_id][label_id] = label

    def _convert_polylines(self, label_id, label, label_info, frame_size):
        # Convert Polyline to instance segmentation
        if isinstance(label, fol.Polyline):
            detection = CVATShape.polyline_to_detection(label, frame_size)
            detection._id = ObjectId(label_id)
            return detection

        # Convert Polylines to semantic segmentation
        if isinstance(label, fol.Polylines):
            mask_targets = label_info.get("mask_targets", None)
            segmentation = CVATShape.polylines_to_segmentation(
                label, frame_size, mask_targets
            )
            segmentation._id = ObjectId(label_id)
            return segmentation

        return label

    def _merge_results(self, results, new_results):
        if isinstance(new_results, dict):
            for key, val in new_results.items():
                if key not in results:
                    results[key] = val
                else:
                    results[key] = self._merge_results(results[key], val)

        return results

    def _parse_shapes_tags(
        self,
        anno_type,
        annos,
        frame_id_map,
        label_type,
        id_map,
        class_map,
        attr_id_map,
        frames,
        ignore_types,
        assigned_scalar_attrs=False,
        track_index=None,
        immutable_attrs=None,
        occluded_attrs=None,
    ):
        results = {}
        prev_type = None

        # For filling in tracked objects
        prev_frame = None
        prev_outside = True

        if anno_type == "track":
            annos = _get_interpolated_shapes(annos)

        for anno in annos:
            frame = anno["frame"]
            prev_anno = anno
            prev_frame = frame
            prev_outside = anno.get("outside", True)

            if anno.get("outside", False):
                # If a tracked object is not in the frame
                continue

            prev_type = self._parse_annotation(
                anno,
                results,
                anno_type,
                prev_type,
                frame_id_map,
                label_type,
                id_map,
                class_map,
                attr_id_map,
                frames,
                ignore_types,
                assigned_scalar_attrs=assigned_scalar_attrs,
                track_index=track_index,
                immutable_attrs=immutable_attrs,
                occluded_attrs=occluded_attrs,
            )

        # For non-outside tracked objects, the last track goes to the end of
        # the video, so fill remaining frames with copies of the last instance
        if prev_frame is not None and not prev_outside:
            for frame in range(prev_frame + 1, len(frame_id_map)):
                anno = deepcopy(prev_anno)
                anno["frame"] = frame
                anno["keyframe"] = False

                prev_type = self._parse_annotation(
                    anno,
                    results,
                    anno_type,
                    prev_type,
                    frame_id_map,
                    label_type,
                    id_map,
                    class_map,
                    attr_id_map,
                    frames,
                    ignore_types,
                    assigned_scalar_attrs=assigned_scalar_attrs,
                    track_index=track_index,
                    immutable_attrs=immutable_attrs,
                    occluded_attrs=occluded_attrs,
                )

        return results

    def _parse_annotation(
        self,
        anno,
        results,
        anno_type,
        prev_type,
        frame_id_map,
        expected_label_type,
        id_map,
        class_map,
        attr_id_map,
        frames,
        ignore_types,
        assigned_scalar_attrs=False,
        track_index=None,
        immutable_attrs=None,
        occluded_attrs=None,
    ):
        frame = anno["frame"]
        if len(frames) > frame:
            metadata = frames[frame]
        else:
            metadata = frames[0]

        if frame not in frame_id_map:
            return prev_type

        frame_data = frame_id_map[frame]
        sample_id = frame_data["sample_id"]
        frame_id = frame_data.get("frame_id", None)

        label = None

        if anno_type in ("shapes", "track"):
            shape_type = anno["type"]
            keyframe = anno.get("keyframe", False)

            if expected_label_type == "scalar" and assigned_scalar_attrs:
                # Shapes created with values, set class to value
                anno_attrs = anno["attributes"]
                if anno_attrs and "value" in anno_attrs[0]:
                    class_val = anno_attrs[0]["value"]
                    anno["attributes"] = []
                else:
                    class_val = False

            cvat_shape = CVATShape(
                anno,
                class_map,
                attr_id_map,
                metadata,
                index=track_index,
                immutable_attrs=immutable_attrs,
                occluded_attrs=occluded_attrs,
            )

            # Non-keyframe annotations were interpolated from keyframes but
            # should not inherit their label IDs
            if anno_type == "track" and not keyframe:
                cvat_shape._id = None

            if shape_type == "rectangle":
                label_type = "detections"
                label = cvat_shape.to_detection()
            elif shape_type == "polygon":
                if expected_label_type == "segmentation":
                    # A piece of a segmentation mask
                    label_type = "segmentation"
                    label = cvat_shape.to_polyline(closed=True, filled=True)
                elif expected_label_type in (
                    "detection",
                    "detections",
                    "instance",
                    "instances",
                ):
                    # A piece of an instance mask
                    label_type = "detections"
                    label = cvat_shape.to_polyline(closed=True, filled=True)
                else:
                    # A regular polyline or polygon
                    if expected_label_type in ("polyline", "polylines"):
                        filled = False
                    else:
                        filled = True

                    label_type = "polylines"
                    label = cvat_shape.to_polyline(closed=True, filled=filled)
            elif shape_type == "polyline":
                label_type = "polylines"
                label = cvat_shape.to_polyline()
            elif shape_type == "points":
                label_type = "keypoints"
                label = cvat_shape.to_keypoint()

            if keyframe:
                label["keyframe"] = True

            if expected_label_type == "scalar" and assigned_scalar_attrs:
                if class_val and label is not None:
                    label.label = class_val

        if anno_type == "tags":
            if expected_label_type == "scalar":
                label_type = "scalar"
                if assigned_scalar_attrs:
                    num_attrs = len(anno["attributes"])
                    attr_ind = 0
                    while label is None and attr_ind < num_attrs:
                        label = _parse_value(
                            anno["attributes"][attr_ind]["value"]
                        )
                        attr_ind += 1
                        if label is not None:
                            if prev_type is str:
                                label = str(label)

                            if prev_type is None:
                                prev_type = type(label)
                            elif not isinstance(label, prev_type):
                                msg = (
                                    "Ignoring scalar of type %s that does not "
                                    "match previously inferred scalar type %s"
                                ) % (type(label), prev_type)
                                warnings.warn(msg)
                                label = None
                else:
                    label = class_map[anno["label_id"]]
            else:
                label_type = "classifications"
                cvat_tag = CVATTag(anno, class_map, attr_id_map)
                label = cvat_tag.to_classification()

        if label is None or label_type in ignore_types:
            return prev_type

        if label_type not in results:
            results[label_type] = {}

        if sample_id not in results[label_type]:
            results[label_type][sample_id] = {}

        if (
            frame_id is not None
            and frame_id not in results[label_type][sample_id]
        ):
            results[label_type][sample_id][frame_id] = {}

        if label_type == "segmentation":
            seg_id = self._get_segmentation_id(id_map, sample_id, frame_id)
        else:
            seg_id = None

        if frame_id is not None:
            if label_type == "scalar":
                results[label_type][sample_id][frame_id] = label
            else:
                _results = results[label_type][sample_id][frame_id]

                self._add_label_to_results(
                    _results, label_type, label, seg_id=seg_id
                )
        else:
            if label_type == "scalar":
                results[label_type][sample_id] = label
            else:
                _results = results[label_type][sample_id]

                self._add_label_to_results(
                    _results, label_type, label, seg_id=seg_id
                )

        return prev_type

    def _get_segmentation_id(self, id_map, sample_id, frame_id):
        _id = id_map.get(sample_id, None)

        if frame_id is not None and isinstance(_id, dict):
            _id = _id.get(frame_id, None)

        if etau.is_str(_id):
            return _id

        if isinstance(_id, list) and len(_id) == 1:
            return _id[0]

        return None

    def _add_label_to_results(self, results, label_type, label, seg_id=None):
        # Merge polylines representing a semantic segmentation
        if label_type == "segmentation":
            if seg_id is None:
                seg_id = str(ObjectId())

            if results:
                polylines = next(iter(results.values()))
            else:
                polylines = fol.Polylines()
                results[seg_id] = polylines

            found_existing_class = False
            for polyline in polylines.polylines:
                if label.label == polyline.label:
                    found_existing_class = True
                    polyline.points.extend(label.points)

            if not found_existing_class:
                polylines.polylines.append(label)

            return

        # Merge polylines representing an instance segmentation
        if label_type == "detections" and isinstance(label, fol.Polyline):
            if label.id in results:
                results[label.id].points.extend(label.points)
            else:
                results[label.id] = label

            return

        results[label.id] = label

    def _parse_arg(self, arg, config_arg):
        if arg is None:
            return config_arg

        return arg

    def _build_cvat_schema(self, label_schema):
        cvat_schema = {}
        assign_scalar_attrs = {}
        occluded_attrs = defaultdict(dict)
        label_field_classes = defaultdict(dict)

        _class_label_fields = {}
        _duplicate_classes = []

        for label_field, label_info in label_schema.items():
            label_type = label_info["type"]
            is_existing_field = label_info["existing_field"]
            classes = label_info["classes"]
            attributes, occluded_attr_name = self._to_cvat_attributes(
                label_info["attributes"]
            )

            # Must track label IDs for existing label fields
            if is_existing_field and label_type != "scalar":
                if "label_id" in attributes:
                    raise ValueError(
                        "Label field '%s' attribute schema cannot use "
                        "reserved name 'label_id'" % label_field
                    )

                attributes["label_id"] = {
                    "name": "label_id",
                    "input_type": "text",
                    "mutable": True,
                }

            if label_type == "scalar":
                # True: scalars are annotated as tag attributes
                # False: scalars are annotated as tag labels
                assign_scalar_attrs[label_field] = not bool(classes)
            else:
                assign_scalar_attrs[label_field] = None

            if not classes:
                classes = [label_field]

                if not attributes:
                    attributes["value"] = {
                        "name": "value",
                        "input_type": "text",
                        "mutable": True,
                    }

            # Handle class name clashes and global attributes
            for _class in classes:
                if etau.is_str(_class):
                    _classes = [_class]
                else:
                    _classes = _class["classes"]

                for name in _classes:
                    # If two label fields share a class name, we must append
                    # `label_field` to all instances of `name` to disambiguate
                    if name in cvat_schema:
                        _duplicate_classes.append(name)

                        prev_field = _class_label_fields[name]

                        new_name = "%s_%s" % (name, prev_field)
                        cvat_schema[new_name] = cvat_schema.pop(name)

                        label_field_classes[prev_field][name] = new_name

                        if name in occluded_attrs[label_field]:
                            attr_name = occluded_attrs[label_field].pop(name)
                            occluded_attrs[label_field][new_name] = attr_name

                    if name in _duplicate_classes:
                        new_name = "%s_%s" % (name, label_field)
                        label_field_classes[label_field][name] = new_name
                        name = new_name
                    else:
                        _class_label_fields[name] = label_field
                        label_field_classes[label_field][name] = name

                    cvat_schema[name] = deepcopy(attributes)
                    if occluded_attr_name is not None:
                        occluded_attrs[label_field][name] = occluded_attr_name

            # Class-specific attributes
            for _class in classes:
                if etau.is_str(_class):
                    continue

                _classes = _class["classes"]
                _attrs, _occluded_attr_name = self._to_cvat_attributes(
                    _class["attributes"]
                )

                if "label_id" in _attrs:
                    raise ValueError(
                        "Label field '%s' attribute schema cannot use "
                        "reserved name 'label_id'" % label_field
                    )

                for name in _classes:
                    if name in _duplicate_classes:
                        name = "%s_%s" % (name, label_field)

                    cvat_schema[name].update(_attrs)
                    if _occluded_attr_name is not None:
                        occluded_attrs[label_field][name] = _occluded_attr_name

        return (
            cvat_schema,
            assign_scalar_attrs,
            dict(occluded_attrs),
            dict(label_field_classes),
        )

    def _to_cvat_attributes(self, attributes):
        cvat_attrs = {}
        occluded_attr_name = None
        for attr_name, info in attributes.items():
            cvat_attr = {"name": attr_name, "mutable": True}
            is_occluded = False
            for attr_key, val in info.items():
                if attr_key == "type":
                    if val == "occluded":
                        occluded_attr_name = attr_name
                        is_occluded = True
                    else:
                        cvat_attr["input_type"] = val
                elif attr_key == "values":
                    cvat_attr["values"] = [_stringify_value(v) for v in val]
                elif attr_key == "default":
                    cvat_attr["default_value"] = _stringify_value(val)
                elif attr_key == "mutable":
                    cvat_attr["mutable"] = bool(val)

            if not is_occluded:
                cvat_attrs[attr_name] = cvat_attr

        return cvat_attrs, occluded_attr_name

    def _create_shapes_tags_tracks(
        self,
        samples,
        label_field,
        label_info,
        cvat_schema,
        assign_scalar_attrs=False,
        load_tracks=False,
        only_keyframes=False,
        occluded_attrs=None,
    ):
        label_type = label_info["type"]
        classes = label_info["classes"]
        mask_targets = label_info.get("mask_targets", None)

        if occluded_attrs is not None:
            occluded_attrs = occluded_attrs.get(label_field, None)

        id_map = {}
        tags_or_shapes = []
        tracks = {}

        # Tracks any "attribute:" prefixes that need to be prepended to
        # attributes in `cvat_schema` because the corresponding data is found
        # to be in the attributes dict of the FiftyOne labels
        remapped_attrs = {}

        is_video = samples.media_type == fom.VIDEO

        if is_video:
            field, _ = samples._handle_frame_field(label_field)
        else:
            field = label_field

        frame_id = -1
        for sample in samples:
            metadata = sample.metadata

            if is_video:
                images = sample.frames.values()
                frame_size = (metadata.frame_width, metadata.frame_height)
            else:
                images = [sample]
                frame_size = (metadata.width, metadata.height)

            for image in images:
                frame_id += 1

                label = image[field]

                if label is None:
                    continue

                kwargs = {}

                if label_type not in (
                    "scalar",
                    "classification",
                    "classifications",
                    "segmentation",
                ):
                    kwargs["load_tracks"] = load_tracks
                    kwargs["occluded_attrs"] = occluded_attrs

                if label_type == "scalar":
                    labels = label
                    kwargs["assign_scalar_attrs"] = assign_scalar_attrs
                    func = self._create_scalar_tags
                elif label_type == "classification":
                    labels = [label]
                    func = self._create_classification_tags
                elif label_type == "classifications":
                    labels = label.classifications
                    func = self._create_classification_tags
                elif label_type in ("detection", "instance"):
                    labels = [label]
                    func = self._create_detection_shapes
                elif label_type in ("detections", "instances"):
                    labels = label.detections
                    func = self._create_detection_shapes
                elif label_type in ("polyline", "polygon"):
                    labels = [label]
                    func = self._create_polyline_shapes
                elif label_type in ("polylines", "polygons"):
                    labels = label.polylines
                    func = self._create_polyline_shapes
                elif label_type == "keypoint":
                    labels = [label]
                    func = self._create_keypoint_shapes
                elif label_type == "keypoints":
                    labels = label.keypoints
                    func = self._create_keypoint_shapes
                elif label_type == "segmentation":
                    labels = label
                    func = self._create_segmentation_shapes
                    kwargs["mask_targets"] = mask_targets
                else:
                    raise ValueError(
                        "Label type '%s' of field '%s' is not supported"
                        % (label_type, label_field)
                    )

                ids, _tags_or_shapes, _tracks, _remapped_attrs = func(
                    labels,
                    cvat_schema,
                    label_field,
                    frame_id,
                    frame_size,
                    label_type=label_type,
                    **kwargs,
                )

                tags_or_shapes.extend(_tags_or_shapes)
                self._merge_tracks(tracks, _tracks)
                remapped_attrs.update(_remapped_attrs)

                if ids is not None:
                    if is_video:
                        if sample.id not in id_map:
                            id_map[sample.id] = {}

                        id_map[sample.id][image.id] = ids
                    else:
                        id_map[sample.id] = ids

        # Record any attribute name changes due to label attributes being
        # stored in attributes dicts rather than as dynamic fields
        for attr_schema in cvat_schema.values():
            for name, attr in attr_schema.items():
                if name in remapped_attrs:
                    attr["name"] = remapped_attrs[name]

        if load_tracks:
            tracks = self._finalize_tracks(tracks, frame_id, only_keyframes)
            return id_map, tags_or_shapes, tracks

        return id_map, tags_or_shapes

    def _create_scalar_tags(
        self,
        label,
        cvat_schema,
        label_field,
        frame_id,
        frame_size,
        label_type=None,
        assign_scalar_attrs=False,
    ):
        if label is None:
            label = ""

        if assign_scalar_attrs[label_field]:
            if label_field not in cvat_schema:
                return False, [], {}, {}

            scalar_attr_name = next(iter(cvat_schema[label_field].keys()))

            class_name = label_field
            attributes = [
                {
                    "spec_id": scalar_attr_name,
                    "value": _stringify_value(label),
                }
            ]
        else:
            class_name = _stringify_value(label)
            if class_name not in cvat_schema:
                return False, [], {}, {}

            attributes = []

        tags = [
            {
                "label_id": class_name,
                "group": 0,
                "frame": frame_id,
                "source": "manual",
                "attributes": attributes,
            }
        ]

        return True, tags, {}, {}

    def _create_classification_tags(
        self,
        classifications,
        cvat_schema,
        label_field,
        frame_id,
        frame_size,
        label_type=None,
    ):
        ids = []
        tags = []
        remapped_attrs = {}

        for cn in classifications:
            (
                class_name,
                attributes,
                _,
                _remapped_attrs,
                _,
            ) = self._parse_label(cn, cvat_schema, label_field)

            if class_name is None:
                continue

            ids.append(cn.id)
            remapped_attrs.update(_remapped_attrs)
            tags.append(
                {
                    "label_id": class_name,
                    "group": 0,
                    "frame": frame_id,
                    "source": "manual",
                    "attributes": attributes,
                }
            )

        if label_type == "classification":
            ids = ids[0] if ids else None

        return ids, tags, {}, remapped_attrs

    def _create_detection_shapes(
        self,
        detections,
        cvat_schema,
        label_field,
        frame_id,
        frame_size,
        label_type=None,
        label_id=None,
        load_tracks=False,
        occluded_attrs=None,
    ):
        ids = []
        shapes = []
        tracks = {}
        remapped_attrs = {}

        for det in detections:
            (
                class_name,
                attributes,
                immutable_attrs,
                _remapped_attrs,
                is_occluded,
            ) = self._parse_label(
                det,
                cvat_schema,
                label_field,
                label_id=label_id,
                occluded_attrs=occluded_attrs,
            )

            if class_name is None:
                continue

            curr_shapes = []

            if label_type in ("detection", "detections"):
                x, y, w, h = det.bounding_box
                width, height = frame_size
                xtl = float(round(x * width))
                ytl = float(round(y * height))
                xbr = float(round((x + w) * width))
                ybr = float(round((y + h) * height))
                bbox = [xtl, ytl, xbr, ybr]

                curr_shapes.append(
                    {
                        "type": "rectangle",
                        "occluded": is_occluded,
                        "z_order": 0,
                        "points": bbox,
                        "label_id": class_name,
                        "group": 0,
                        "frame": frame_id,
                        "source": "manual",
                        "attributes": attributes,
                    }
                )
            elif label_type in ("instance", "instances"):
                if det.mask is None:
                    continue

                polygon = det.to_polyline()
                for points in polygon.points:
                    if len(points) < 3:
                        continue  # CVAT polygons must contain >= 3 points

                    abs_points = HasCVATPoints._to_abs_points(
                        points, frame_size
                    )
                    flattened_points = list(
                        itertools.chain.from_iterable(abs_points)
                    )

                    curr_shapes.append(
                        {
                            "type": "polygon",
                            "occluded": is_occluded,
                            "z_order": 0,
                            "points": flattened_points,
                            "label_id": class_name,
                            "group": 0,
                            "frame": frame_id,
                            "source": "manual",
                            "attributes": deepcopy(attributes),
                        }
                    )

            if not curr_shapes:
                continue

            ids.append(det.id)
            remapped_attrs.update(_remapped_attrs)

            if load_tracks and det.index is not None:
                keyframe = det.get_attribute_value("keyframe", False)
                self._add_shapes_to_tracks(
                    tracks,
                    curr_shapes,
                    class_name,
                    det.index,
                    frame_id,
                    immutable_attrs,
                    keyframe,
                )
            else:
                shapes.extend(curr_shapes)

        return ids, shapes, tracks, remapped_attrs

    def _create_keypoint_shapes(
        self,
        keypoints,
        cvat_schema,
        label_field,
        frame_id,
        frame_size,
        label_type=None,
        load_tracks=False,
        occluded_attrs=None,
    ):
        ids = []
        shapes = []
        tracks = {}
        remapped_attrs = {}

        for kp in keypoints:
            (
                class_name,
                attributes,
                immutable_attrs,
                _remapped_attrs,
                is_occluded,
            ) = self._parse_label(
                kp, cvat_schema, label_field, occluded_attrs=occluded_attrs
            )

            if class_name is None:
                continue

            abs_points = HasCVATPoints._to_abs_points(kp.points, frame_size)
            flattened_points = list(itertools.chain.from_iterable(abs_points))

            shape = {
                "type": "points",
                "occluded": is_occluded,
                "z_order": 0,
                "points": flattened_points,
                "label_id": class_name,
                "group": 0,
                "frame": frame_id,
                "source": "manual",
                "attributes": attributes,
            }

            ids.append(kp.id)
            remapped_attrs.update(_remapped_attrs)

            if load_tracks and kp.index is not None:
                keyframe = kp.get_attribute_value("keyframe", False)
                self._add_shapes_to_tracks(
                    tracks,
                    [shape],
                    class_name,
                    kp.index,
                    frame_id,
                    immutable_attrs,
                    keyframe,
                )
            else:
                shapes.append(shape)

        return ids, shapes, tracks, remapped_attrs

    def _create_polyline_shapes(
        self,
        polylines,
        cvat_schema,
        label_field,
        frame_id,
        frame_size,
        label_type=None,
        load_tracks=False,
        occluded_attrs=None,
    ):
        ids = []
        shapes = []
        tracks = {}
        remapped_attrs = {}

        for poly in polylines:
            (
                class_name,
                attributes,
                immutable_attrs,
                _remapped_attrs,
                is_occluded,
            ) = self._parse_label(
                poly, cvat_schema, label_field, occluded_attrs=occluded_attrs
            )

            if class_name is None:
                continue

            curr_shapes = []

            for points in poly.points:
                if poly.filled and len(points) < 3:
                    continue  # CVAT polygons must contain >= 3 points

                abs_points = HasCVATPoints._to_abs_points(points, frame_size)
                flattened_points = list(
                    itertools.chain.from_iterable(abs_points)
                )

                shape = {
                    "type": "polygon" if poly.filled else "polyline",
                    "occluded": is_occluded,
                    "z_order": 0,
                    "points": flattened_points,
                    "label_id": class_name,
                    "group": 0,
                    "frame": frame_id,
                    "source": "manual",
                    "attributes": deepcopy(attributes),
                }
                curr_shapes.append(shape)

            if not curr_shapes:
                continue

            ids.append(poly.id)
            remapped_attrs.update(_remapped_attrs)

            if load_tracks and poly.index is not None:
                keyframe = poly.get_attribute_value("keyframe", False)
                self._add_shapes_to_tracks(
                    tracks,
                    curr_shapes,
                    class_name,
                    poly.index,
                    frame_id,
                    immutable_attrs,
                    keyframe,
                )
            else:
                shapes.extend(curr_shapes)

        return ids, shapes, tracks, remapped_attrs

    def _create_segmentation_shapes(
        self,
        segmentation,
        cvat_schema,
        label_field,
        frame_id,
        frame_size,
        label_type=None,
        mask_targets=None,
    ):
        label_id = segmentation.id
        detections = segmentation.to_detections(mask_targets=mask_targets)

        _, shapes, tracks, remapped_attrs = self._create_detection_shapes(
            detections.detections,
            cvat_schema,
            label_field,
            frame_id,
            frame_size,
            label_type="instances",
            label_id=label_id,
        )

        return label_id, shapes, tracks, remapped_attrs

    def _parse_label(
        self,
        label,
        cvat_schema,
        label_field,
        label_id=None,
        occluded_attrs=None,
    ):
        # If the class is a duplicate, it will have this name
        dup_class_name = "%s_%s" % (label.label, label_field)

        if label.label in cvat_schema:
            class_name = label.label
        elif dup_class_name in cvat_schema:
            class_name = dup_class_name
        else:
            return None, None, None, None, None

        attr_schema = cvat_schema[class_name]

        if label_id is None:
            label_id = label.id

        label_attrs = [{"spec_id": "label_id", "value": label_id}]
        immutable_attrs = []
        remapped_attrs = {}

        for name, attr in attr_schema.items():
            if name.startswith("attribute:"):
                name = name[len("attribute:") :]

            value = label.get_attribute_value(name, None)
            if value is None:
                continue

            if name not in label:
                # Found attribute stored in the label's attributes dict
                new_name = "attribute:" + name
                remapped_attrs[name] = new_name
                name = new_name

            attr_dict = {"spec_id": name, "value": _stringify_value(value)}

            if attr["mutable"]:
                label_attrs.append(attr_dict)
            else:
                immutable_attrs.append(attr_dict)

        is_occluded = False
        if occluded_attrs is not None:
            attr_name = occluded_attrs.get(class_name, None)
            if attr_name is not None:
                is_occluded = _parse_occlusion_value(
                    label.get_attribute_value(attr_name, False)
                )

        return (
            class_name,
            label_attrs,
            immutable_attrs,
            remapped_attrs,
            is_occluded,
        )

    def _add_shapes_to_tracks(
        self,
        tracks,
        shapes,
        class_name,
        index,
        frame_id,
        immutable_attrs,
        keyframe,
    ):
        if class_name not in tracks:
            tracks[class_name] = {}

        if index not in tracks[class_name]:
            tracks[class_name][index] = {
                "label_id": class_name,
                "shapes": [],
                "frame": frame_id,
                "group": 0,
                "attributes": immutable_attrs,
            }

        _shapes = tracks[class_name][index]["shapes"]

        for shape in shapes:
            shape["outside"] = False
            shape["keyframe"] = keyframe
            del shape["label_id"]
            _shapes.append(shape)

    def _merge_tracks(self, tracks, new_tracks):
        for class_name, class_tracks in new_tracks.items():
            if class_name not in tracks:
                tracks[class_name] = class_tracks
                continue

            for index, track in class_tracks.items():
                if index not in tracks[class_name]:
                    tracks[class_name][index] = track
                else:
                    _track = tracks[class_name][index]
                    _track["shapes"].extend(track["shapes"])
                    _track["frame"] = max(track["frame"], _track["frame"])

    def _finalize_tracks(self, tracks, frame_count, only_keyframes):
        formatted_tracks = []
        for class_tracks in tracks.values():
            for track in class_tracks.values():
                formatted_track = self._finalize_track(
                    track, frame_count, only_keyframes
                )
                formatted_tracks.append(track)

        return formatted_tracks

    def _finalize_track(self, track, frame_count, only_keyframes):
        shapes = track["shapes"]
        new_shapes = []
        prev_frame_shape_inds = []
        prev_frame = None
        next_is_keyframe = True

        for ind, shape in enumerate(shapes):
            frame = shape["frame"]
            if prev_frame is None:
                prev_frame = frame

            if frame != prev_frame:
                if only_keyframes and next_is_keyframe:
                    # The first frame of a new segment is always a keyframe
                    next_is_keyframe = False
                    for ind in prev_frame_shape_inds:
                        shapes[ind]["keyframe"] = True

                # If there is a gap between shapes, we must mark the end of the
                # previous segment as "outside"
                if frame > prev_frame + 1:
                    for prev_ind in prev_frame_shape_inds:
                        last_shape = shapes[prev_ind]
                        new_shape = deepcopy(last_shape)
                        new_shape["frame"] += 1
                        new_shape["outside"] = True
                        if only_keyframes:
                            new_shape["keyframe"] = True

                        new_shapes.append(
                            (max(prev_frame_shape_inds), new_shape)
                        )
                        next_is_keyframe = True

                prev_frame_shape_inds = []
                prev_frame = frame

            prev_frame_shape_inds.append(ind)

        # The shapes in the last frame in the track must be set to "outside"
        last_shape = shapes[-1]
        if last_shape["frame"] < frame_count - 1:
            new_shape = deepcopy(last_shape)
            new_shape["frame"] += 1
            new_shape["outside"] = True
            if only_keyframes:
                new_shape["keyframe"] = True

            new_shapes.append((len(shapes), new_shape))

        # Insert new shapes into track
        for ind, shape in new_shapes[::-1]:
            shapes.insert(ind, shape)

        # Remove non-keyframes if necessary
        if only_keyframes:
            track["shapes"] = [s for s in shapes if s["keyframe"]]

        return track

    def _build_frame_id_map(self, samples):
        is_video = samples.media_type == fom.VIDEO
        frame_id = -1

        frame_id_map = {}
        for sample in samples:
            if is_video:
                images = sample.frames.values()
            else:
                images = [sample]

            for image in images:
                frame_id += 1
                frame_id_map[frame_id] = {"sample_id": sample.id}
                if is_video:
                    frame_id_map[frame_id]["frame_id"] = image.id

        return frame_id_map

    def _remap_ids(self, shapes_or_tags, class_id_map, attr_id_map):
        for obj in shapes_or_tags:
            label_name = obj["label_id"]
            class_id = class_id_map[label_name]
            obj["label_id"] = class_id
            attr_map = attr_id_map[class_id]
            attrs = []
            for attr in obj["attributes"]:
                attr_name = attr["spec_id"]
                if attr_name in attr_map:
                    attr["spec_id"] = attr_map[attr_name]
                    attrs.append(attr)

            obj["attributes"] = attrs

        return shapes_or_tags

    def _remap_track_ids(self, tracks, class_id_map, attr_id_map):
        for track in tracks:
            label_name = track["label_id"]
            class_id = class_id_map[label_name]
            track["label_id"] = class_id
            attr_map = attr_id_map[class_id]
            for shape in track["shapes"]:
                attrs = []
                for attr in shape["attributes"]:
                    attr_name = attr["spec_id"]
                    if attr_name in attr_map:
                        attr["spec_id"] = attr_map[attr_name]
                        attrs.append(attr)

                shape["attributes"] = attrs

            attrs = []
            for attr in track["attributes"]:
                attr_name = attr["spec_id"]
                if attr_name in attr_map:
                    attr["spec_id"] = attr_map[attr_name]
                    attrs.append(attr)

            track["attributes"] = attrs

        return tracks

    def _validate(self, response, kwargs):
        try:
            response.raise_for_status()
        except:
            d = response.__dict__
            logger.info("Arguments the caused this error were:")
            logger.info(kwargs)
            raise Exception(
                "%d error for request %s to url %s with the reason %s. Error "
                "content: %s"
                % (
                    d["status_code"],
                    d["request"],
                    d["url"],
                    d["reason"],
                    d["_content"],
                )
            )


class CVATLabel(object):
    """A label returned by the CVAT API.

    Args:
        label_dict: the dictionary containing the label information loaded from
            the CVAT API
        class_map: a dictionary mapping label IDs to class strings
        attr_id_map: a dictionary mapping attribute IDs attribute names for
            every label
        attributes (None): an optional list of additional attributes
    """

    def __init__(self, label_dict, class_map, attr_id_map, attributes=None):
        cvat_id = label_dict["label_id"]
        attrs = label_dict["attributes"]

        if attributes is not None:
            attrs.extend(attributes)

        self._id = None
        self.label = class_map[cvat_id]
        self.attributes = {}
        self.fo_attributes = {}

        # Parse attributes
        attr_id_map_rev = {v: k for k, v in attr_id_map[cvat_id].items()}
        for attr in attrs:
            name = attr_id_map_rev[attr["spec_id"]]
            value = _parse_value(attr["value"])
            if value is not None:
                if name.startswith("attribute:"):
                    name = name[len("attribute:") :]
                    fo_attr = CVATAttribute(name, value).to_attribute()
                    self.fo_attributes[name] = fo_attr
                else:
                    self.attributes[name] = value

        # Parse label ID
        label_id = self.attributes.pop("label_id", None)
        if label_id is not None:
            try:
                self._id = ObjectId(label_id)
            except:
                pass

    def _set_attributes(self, label):
        if self._id is not None:
            label._id = self._id

        for name, value in self.attributes.items():
            label[name] = value

        if self.fo_attributes:
            label.attributes = self.fo_attributes


class CVATShape(CVATLabel):
    """A shape returned by the CVAT API.

    Args:
        label_dict: the dictionary containing the label information loaded from
            the CVAT API
        class_map: a dictionary mapping label IDs to class strings
        attr_id_map: a dictionary mapping attribute IDs attribute names for
            every label
        metadata: a dictionary containing the width and height of the frame
        index (None): the tracking index of the shape
        immutable_attrs (None): immutable attributes inherited by this shape
            from its track
        occluded_attrs (None): a dictonary mapping class names to the
            corresponding attribute linked to the CVAT occlusion widget, if any
    """

    def __init__(
        self,
        label_dict,
        class_map,
        attr_id_map,
        metadata,
        index=None,
        immutable_attrs=None,
        occluded_attrs=None,
    ):
        super().__init__(
            label_dict, class_map, attr_id_map, attributes=immutable_attrs
        )

        self.frame_size = (metadata["width"], metadata["height"])
        self.points = label_dict["points"]
        self.index = index

        # Parse occluded attribute, if necessary
        if occluded_attrs is not None:
            occluded_attr_name = occluded_attrs.get(self.label, None)
            if occluded_attr_name:
                self.attributes[occluded_attr_name] = label_dict["occluded"]

    def _to_pairs_of_points(self, points):
        reshaped_points = np.reshape(points, (-1, 2))
        return reshaped_points.tolist()

    def to_detection(self):
        """Converts this shape to a :class:`fiftyone.core.labels.Detection`.

        Returns:
            a :class:`fiftyone.core.labels.Detection`
        """
        xtl, ytl, xbr, ybr = self.points
        width, height = self.frame_size
        bbox = [
            xtl / width,
            ytl / height,
            (xbr - xtl) / width,
            (ybr - ytl) / height,
        ]
        label = fol.Detection(
            label=self.label, bounding_box=bbox, index=self.index
        )
        self._set_attributes(label)
        return label

    def to_polyline(self, closed=False, filled=False):
        """Converts this shape to a :class:`fiftyone.core.labels.Polyline`.

        Returns:
            a :class:`fiftyone.core.labels.Polyline`
        """
        points = self._to_pairs_of_points(self.points)
        rel_points = HasCVATPoints._to_rel_points(points, self.frame_size)
        label = fol.Polyline(
            label=self.label,
            points=[rel_points],
            index=self.index,
            closed=closed,
            filled=filled,
        )
        self._set_attributes(label)
        return label

    def to_polylines(self, closed=False, filled=False):
        """Converts this shape to a :class:`fiftyone.core.labels.Polylines`.

        Returns:
            a :class:`fiftyone.core.labels.Polylines`
        """
        points = self._to_pairs_of_points(self.points)
        rel_points = HasCVATPoints._to_rel_points(points, self.frame_size)
        polyline = fol.Polyline(
            label=self.label,
            points=[rel_points],
            closed=closed,
            filled=filled,
        )
        label = fol.Polylines(polylines=[polyline])
        self._set_attributes(label)
        return label

    def to_keypoint(self):
        """Converts this shape to a :class:`fiftyone.core.labels.Keypoint`.

        Returns:
            a :class:`fiftyone.core.labels.Keypoint`
        """
        points = self._to_pairs_of_points(self.points)
        rel_points = HasCVATPoints._to_rel_points(points, self.frame_size)
        label = fol.Keypoint(
            label=self.label, points=rel_points, index=self.index
        )
        self._set_attributes(label)
        return label

    @classmethod
    def polyline_to_detection(cls, polyline, frame_size):
        """Converts a :class:`fiftyone.core.labels.Polyline` to a
        :class:`fiftyone.core.labels.Detection` with a segmentation mask.

        Args:
            polyline: a :class:`fiftyone.core.labels.Polyline`
            frame_size: the ``(width, height)`` of the frame

        Returns:
            a :class:`fiftyone.core.labels.Detection`
        """
        detection = polyline.to_detection(frame_size=frame_size)
        detection._id = polyline._id
        return detection

    @classmethod
    def polylines_to_segmentation(cls, polylines, frame_size, mask_targets):
        """Converts a :class:`fiftyone.core.labels.Polylines` to a
        :class:`fiftyone.core.labels.Segmentation`.

        Args:
            polylines: a :class:`fiftyone.core.labels.Polylines`
            mask_targets: a dict mapping integer pixel values to label strings
            frame_size: the ``(width, height)`` of the frame

        Returns:
            a :class:`fiftyone.core.labels.Segmentation`
        """
        return polylines.to_segmentation(
            frame_size=frame_size, mask_targets=mask_targets
        )


class CVATTag(CVATLabel):
    """A tag returned by the CVAT API.

    Args:
        label_dict: the dictionary containing the label information loaded from
            the CVAT API
        class_map: a dictionary mapping label IDs to class strings
        attr_id_map: a dictionary mapping attribute IDs attribute names for
            every label
        attributes (None): an optional list of additional attributes
    """

    def to_classification(self):
        """Converts the tag to a :class:`fiftyone.core.labels.Classification`.

        Returns:
            a :class:`fiftyone.core.labels.Classification`
        """
        label = fol.Classification(label=self.label)
        self._set_attributes(label)
        return label


def load_cvat_image_annotations(xml_path):
    """Loads the CVAT image annotations from the given XML file.

    See :ref:`this page <CVATImageDataset-import>` for format details.

    Args:
        xml_path: the path to the annotations XML file

    Returns:
        a tuple of

        -   **info**: a dict of dataset info
        -   **cvat_task_labels**: a :class:`CVATTaskLabels` instance
        -   **cvat_images**: a list of :class:`CVATImage` instances
    """
    d = fou.load_xml_as_json_dict(xml_path)
    annotations = d.get("annotations", {})

    # Verify version
    version = annotations.get("version", None)
    if version is None:
        logger.warning("No version tag found; assuming version 1.1")
    elif version != "1.1":
        logger.warning(
            "Only version 1.1 is explicitly supported; found %s. Trying to "
            "load assuming version 1.1 format",
            version,
        )

    # Load meta
    meta = annotations.get("meta", {})

    # Load task labels
    task = meta.get("task", {})
    labels_dict = task.get("labels", {})
    cvat_task_labels = CVATTaskLabels.from_labels_dict(labels_dict)

    # Load annotations
    image_dicts = _ensure_list(annotations.get("image", []))
    cvat_images = [CVATImage.from_image_dict(id) for id in image_dicts]

    # Load dataset info
    info = {"task_labels": cvat_task_labels.labels}
    if "created" in task:
        info["created"] = task["created"]

    if "updated" in task:
        info["updated"] = task["updated"]

    if "dumped" in meta:
        info["dumped"] = meta["dumped"]

    return info, cvat_task_labels, cvat_images


def load_cvat_video_annotations(xml_path):
    """Loads the CVAT video annotations from the given XML file.

    See :ref:`this page <CVATVideoDataset-import>` for format details.

    Args:
        xml_path: the path to the annotations XML file

    Returns:
        a tuple of

        -   **info**: a dict of dataset info
        -   **cvat_task_labels**: a :class:`CVATTaskLabels` instance
        -   **cvat_tracks**: a list of :class:`CVATTrack` instances
    """
    d = fou.load_xml_as_json_dict(xml_path)
    annotations = d.get("annotations", {})

    # Verify version
    version = annotations.get("version", None)
    if version is None:
        logger.warning("No version tag found; assuming version 1.1")
    elif version != "1.1":
        logger.warning(
            "Only version 1.1 is explicitly supported; found %s. Trying to "
            "load assuming version 1.1 format",
            version,
        )

    # Load meta
    meta = annotations.get("meta", {})

    # Load task labels
    task = meta.get("task", {})
    labels_dict = task.get("labels", {})
    cvat_task_labels = CVATTaskLabels.from_labels_dict(labels_dict)

    # Load annotations
    track_dicts = _ensure_list(annotations.get("track", []))
    if track_dicts:
        original_size = task["original_size"]
        frame_size = (
            int(original_size["width"]),
            int(original_size["height"]),
        )
        cvat_tracks = [
            CVATTrack.from_track_dict(td, frame_size) for td in track_dicts
        ]
    else:
        cvat_tracks = []

    # Load dataset info
    info = {"task_labels": cvat_task_labels.labels}
    if "created" in task:
        info["created"] = task["created"]

    if "updated" in task:
        info["updated"] = task["updated"]

    if "dumped" in meta:
        info["dumped"] = meta["dumped"]

    return info, cvat_task_labels, cvat_tracks


def _is_supported_attribute_type(value):
    return (
        isinstance(value, bool) or etau.is_str(value) or etau.is_numeric(value)
    )


def _cvat_tracks_to_frames_dict(cvat_tracks):
    frames = defaultdict(dict)
    for cvat_track in cvat_tracks:
        labels = cvat_track.to_labels()
        for frame_number, label in labels.items():
            frame = frames[frame_number]

            if isinstance(label, fol.Detection):
                if "detections" not in frame:
                    frame["detections"] = fol.Detections()

                frame["detections"].detections.append(label)
            elif isinstance(label, fol.Polyline):
                if "polylines" not in frame:
                    frame["polylines"] = fol.Polylines()

                frame["polylines"].polylines.append(label)
            elif isinstance(label, fol.Keypoint):
                if "keypoints" not in frame:
                    frame["keypoints"] = fol.Keypoints()

                frame["keypoints"].keypoints.append(label)

    return frames


def _frames_to_cvat_tracks(frames, frame_size):
    labels_map = defaultdict(dict)
    no_index_map = defaultdict(list)
    found_label = False

    def process_label(label, frame_number):
        if label.index is not None:
            labels_map[label.index][frame_number] = label
        else:
            no_index_map[frame_number].append(label)

    # Convert from per-frame to per-object tracks
    for frame_number, frame_dict in frames.items():
        for _, value in frame_dict.items():
            if isinstance(value, (fol.Detection, fol.Polyline, fol.Keypoint)):
                found_label = True
                process_label(value, frame_number)
            elif isinstance(value, fol.Detections):
                found_label = True
                for detection in value.detections:
                    process_label(detection, frame_number)
            elif isinstance(value, fol.Polylines):
                found_label = True
                for polyline in value.polylines:
                    process_label(polyline, frame_number)
            elif isinstance(value, fol.Keypoints):
                found_label = True
                for keypoint in value.keypoints:
                    process_label(keypoint, frame_number)
            elif value is not None:
                msg = "Ignoring unsupported label type '%s'" % value.__class__
                warnings.warn(msg)

    if not found_label:
        return None  # unlabeled

    cvat_tracks = []

    # Generate object tracks
    max_index = -1
    for index in sorted(labels_map):
        max_index = max(index, max_index)
        labels = labels_map[index]
        cvat_track = CVATTrack.from_labels(index, labels, frame_size)
        cvat_tracks.append(cvat_track)

    # Generate single tracks for detections with no `index`
    index = max_index
    for frame_number, labels in no_index_map.items():
        for label in labels:
            index += 1
            cvat_track = CVATTrack.from_labels(
                index, {frame_number: label}, frame_size
            )
            cvat_tracks.append(cvat_track)

    return cvat_tracks


def _get_single_polyline_points(polyline):
    num_polylines = len(polyline.points)
    if num_polylines == 0:
        return []

    if num_polylines > 0:
        msg = (
            "Found polyline with more than one shape; only the first shape "
            "will be stored in CVAT format"
        )
        warnings.warn(msg)

    return polyline.points[0]


def _ensure_list(value):
    if value is None:
        return []

    if isinstance(value, list):
        return value

    return [value]


def _stringify_value(value):
    if value is None:
        return ""

    if value is True:
        return "true"

    if value is False:
        return "false"

    return str(value)


def _parse_value(value):
    if value in (None, "None", ""):
        return None

    if value in {"True", "true"}:
        return True

    if value in {"False", "false"}:
        return False

    try:
        return int(value)
    except:
        pass

    try:
        return float(value)
    except:
        pass

    return value


def _parse_occlusion_value(value):
    if isinstance(value, bool):
        return value

    if etau.is_str(value):
        str_value = "'%s'" % value
        bool_value = False if value.lower() == "false" else bool(value)
    else:
        str_value = str(value)
        bool_value = bool(value)

    msg = "Casting occlusion value %s of type %s to boolean %s" % (
        str_value,
        type(value),
        bool_value,
    )
    warnings.warn(msg)

    return bool_value


# Track interpolation code sourced from CVAT:
# https://github.com/openvinotoolkit/cvat/blob/31f6234b0cdc656c9dde4294c1008560611c6978/cvat/apps/dataset_manager/annotation.py#L431-L730
def _get_interpolated_shapes(track_shapes):
    def copy_shape(source, frame, points=None):
        copied = deepcopy(source)
        copied["keyframe"] = False
        copied["frame"] = frame
        if points is not None:
            copied["points"] = points
        return copied

    def simple_interpolation(shape0, shape1):
        shapes = []
        distance = shape1["frame"] - shape0["frame"]
        diff = np.subtract(shape1["points"], shape0["points"])

        for frame in range(shape0["frame"] + 1, shape1["frame"]):
            offset = (frame - shape0["frame"]) / distance
            points = shape0["points"] + diff * offset

            shapes.append(copy_shape(shape0, frame, points.tolist()))

        return shapes

    def points_interpolation(shape0, shape1):
        if len(shape0["points"]) == 2 and len(shape1["points"]) == 2:
            return simple_interpolation(shape0, shape1)
        else:
            shapes = []
            for frame in range(shape0["frame"] + 1, shape1["frame"]):
                shapes.append(copy_shape(shape0, frame))

        return shapes

    def interpolate_position(left_position, right_position, offset):
        def to_array(points):
            return np.asarray(
                list(map(lambda point: [point["x"], point["y"]], points))
            ).flatten()

        def to_points(array):
            return list(
                map(
                    lambda point: {"x": point[0], "y": point[1]},
                    np.asarray(array).reshape(-1, 2),
                )
            )

        def curve_length(points):
            length = 0
            for i in range(1, len(points)):
                dx = points[i]["x"] - points[i - 1]["x"]
                dy = points[i]["y"] - points[i - 1]["y"]
                length += np.sqrt(dx ** 2 + dy ** 2)
            return length

        def curve_to_offset_vec(points, length):
            offset_vector = [0]
            accumulated_length = 0
            for i in range(1, len(points)):
                dx = points[i]["x"] - points[i - 1]["x"]
                dy = points[i]["y"] - points[i - 1]["y"]
                accumulated_length += np.sqrt(dx ** 2 + dy ** 2)
                offset_vector.append(accumulated_length / length)

            return offset_vector

        def find_nearest_pair(value, curve):
            minimum = [0, abs(value - curve[0])]
            for i in range(1, len(curve)):
                distance = abs(value - curve[i])
                if distance < minimum[1]:
                    minimum = [i, distance]

            return minimum[0]

        def match_left_right(left_curve, right_curve):
            matching = {}
            for i, left_curve_item in enumerate(left_curve):
                matching[i] = [find_nearest_pair(left_curve_item, right_curve)]
            return matching

        def match_right_left(left_curve, right_curve, left_right_matching):
            matched_right_points = list(
                itertools.chain.from_iterable(left_right_matching.values())
            )
            unmatched_right_points = filter(
                lambda x: x not in matched_right_points,
                range(len(right_curve)),
            )
            updated_matching = deepcopy(left_right_matching)

            for right_point in unmatched_right_points:
                left_point = find_nearest_pair(
                    right_curve[right_point], left_curve
                )
                updated_matching[left_point].append(right_point)

            for key, value in updated_matching.items():
                updated_matching[key] = sorted(value)

            return updated_matching

        def reduce_interpolation(
            interpolated_points, matching, left_points, right_points
        ):
            def average_point(points):
                sumX = 0
                sumY = 0
                for point in points:
                    sumX += point["x"]
                    sumY += point["y"]

                return {"x": sumX / len(points), "y": sumY / len(points)}

            def compute_distance(point1, point2):
                return np.sqrt(
                    ((point1["x"] - point2["x"])) ** 2
                    + ((point1["y"] - point2["y"]) ** 2)
                )

            def minimize_segment(
                base_length, N, start_interpolated, stop_interpolated
            ):
                threshold = base_length / (2 * N)
                minimized = [interpolated_points[start_interpolated]]
                latest_pushed = start_interpolated
                for i in range(start_interpolated + 1, stop_interpolated):
                    distance = compute_distance(
                        interpolated_points[latest_pushed],
                        interpolated_points[i],
                    )

                    if distance >= threshold:
                        minimized.append(interpolated_points[i])
                        latest_pushed = i

                minimized.append(interpolated_points[stop_interpolated])

                if len(minimized) == 2:
                    distance = compute_distance(
                        interpolated_points[start_interpolated],
                        interpolated_points[stop_interpolated],
                    )

                    if distance < threshold:
                        return [average_point(minimized)]

                return minimized

            reduced = []
            interpolated_indexes = {}
            accumulated = 0
            for i in range(len(left_points)):
                interpolated_indexes[i] = []
                for _ in range(len(matching[i])):
                    interpolated_indexes[i].append(accumulated)
                    accumulated += 1

            def left_segment(start, stop):
                start_interpolated = interpolated_indexes[start][0]
                stop_interpolated = interpolated_indexes[stop][0]

                if start_interpolated == stop_interpolated:
                    reduced.append(interpolated_points[start_interpolated])
                    return

                base_length = curve_length(left_points[start : stop + 1])
                N = stop - start + 1

                reduced.extend(
                    minimize_segment(
                        base_length, N, start_interpolated, stop_interpolated
                    )
                )

            def right_segment(left_point):
                start = matching[left_point][0]
                stop = matching[left_point][-1]
                start_interpolated = interpolated_indexes[left_point][0]
                stop_interpolated = interpolated_indexes[left_point][-1]
                base_length = curve_length(right_points[start : stop + 1])
                N = stop - start + 1

                reduced.extend(
                    minimize_segment(
                        base_length, N, start_interpolated, stop_interpolated
                    )
                )

            previous_opened = None
            for i in range(len(left_points)):
                if len(matching[i]) == 1:
                    if previous_opened is not None:
                        if matching[i][0] == matching[previous_opened][0]:
                            continue
                        else:
                            start = previous_opened
                            stop = i - 1
                            left_segment(start, stop)
                            previous_opened = i
                    else:
                        previous_opened = i
                else:
                    if previous_opened is not None:
                        start = previous_opened
                        stop = i - 1
                        left_segment(start, stop)
                        previous_opened = None

                    right_segment(i)

            if previous_opened is not None:
                left_segment(previous_opened, len(left_points) - 1)

            return reduced

        left_points = to_points(left_position["points"])
        right_points = to_points(right_position["points"])
        left_offset_vec = curve_to_offset_vec(
            left_points, curve_length(left_points)
        )
        right_offset_vec = curve_to_offset_vec(
            right_points, curve_length(right_points)
        )

        matching = match_left_right(left_offset_vec, right_offset_vec)
        completed_matching = match_right_left(
            left_offset_vec, right_offset_vec, matching
        )

        interpolated_points = []
        for left_point_index, left_point in enumerate(left_points):
            for right_point_index in completed_matching[left_point_index]:
                right_point = right_points[right_point_index]
                interpolated_points.append(
                    {
                        "x": left_point["x"]
                        + (right_point["x"] - left_point["x"]) * offset,
                        "y": left_point["y"]
                        + (right_point["y"] - left_point["y"]) * offset,
                    }
                )

        reducedPoints = reduce_interpolation(
            interpolated_points, completed_matching, left_points, right_points
        )

        return to_array(reducedPoints).tolist()

    def polyshape_interpolation(shape0, shape1):
        shapes = []
        is_polygon = shape0["type"] == "polygon"
        if is_polygon:
            shape0["points"].extend(shape0["points"][:2])
            shape1["points"].extend(shape1["points"][:2])

        distance = shape1["frame"] - shape0["frame"]
        for frame in range(shape0["frame"] + 1, shape1["frame"]):
            offset = (frame - shape0["frame"]) / distance
            points = interpolate_position(shape0, shape1, offset)

            shapes.append(copy_shape(shape0, frame, points))

        if is_polygon:
            shape0["points"] = shape0["points"][:-2]
            shape1["points"] = shape1["points"][:-2]
            for shape in shapes:
                shape["points"] = shape["points"][:-2]

        return shapes

    def interpolate(shape0, shape1):
        is_same_type = shape0["type"] == shape1["type"]
        is_rectangle = shape0["type"] == "rectangle"
        is_cuboid = shape0["type"] == "cuboid"
        is_polygon = shape0["type"] == "polygon"
        is_polyline = shape0["type"] == "polyline"
        is_points = shape0["type"] == "points"

        if not is_same_type:
            raise NotImplementedError()

        shapes = []
        if is_rectangle or is_cuboid:
            shapes = simple_interpolation(shape0, shape1)
        elif is_points:
            shapes = points_interpolation(shape0, shape1)
        elif is_polygon or is_polyline:
            shapes = polyshape_interpolation(shape0, shape1)
        else:
            raise NotImplementedError()

        return shapes

    if not track_shapes:
        return []

    if len(track_shapes) == 1:
        track_shapes[0]["keyframe"] = True
        return track_shapes

    shapes = []
    curr_frame = track_shapes[0]["frame"]
    end_frame = track_shapes[-1]["frame"]
    prev_shape = {}
    for shape in track_shapes:
        if prev_shape:
            if shape["frame"] <= curr_frame:
                continue

            for attr in prev_shape["attributes"]:
                if attr["spec_id"] not in map(
                    lambda el: el["spec_id"], shape["attributes"]
                ):
                    shape["attributes"].append(deepcopy(attr))

            if not prev_shape["outside"]:
                shapes.extend(interpolate(prev_shape, shape))

        shape["keyframe"] = True
        shapes.append(shape)

        curr_frame = shape["frame"]
        prev_shape = shape

        if end_frame <= curr_frame:
            break

    if not prev_shape["outside"]:
        shape = deepcopy(prev_shape)
        shape["frame"] = end_frame
        shapes.extend(interpolate(prev_shape, shape))

    return shapes<|MERGE_RESOLUTION|>--- conflicted
+++ resolved
@@ -3933,11 +3933,7 @@
         names. When loading annotations, if a field exists for a found label
         type, that label will not be loaded with any other fields.
         """
-<<<<<<< HEAD
-        if not project_id and len(label_types) > 1:
-=======
-        if not existing_project_id or len(label_types) < 2:
->>>>>>> df14e96c
+        if not project_id or len(label_types) < 2:
             # Not relevant unless uploading to a project and there are multiple
             # types of labels
             return []
