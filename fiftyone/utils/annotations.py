--- conflicted
+++ resolved
@@ -2252,11 +2252,7 @@
 
 
 def draw_labeled_video(
-<<<<<<< HEAD
-    sample, outpath, label_fields=None, config=None, **kwargs
-=======
-    sample, outpath, support=None, label_fields=None, config=None
->>>>>>> 986297f5
+    sample, outpath, support=None, label_fields=None, config=None, **kwargs
 ):
     """Renders an annotated version of the sample's video with the specified
     label data overlaid to disk.
@@ -2264,15 +2260,10 @@
     Args:
         sample: a :class:`fiftyone.core.sample.Sample`
         outpath: the path to write the annotated image
-<<<<<<< HEAD
+        support (None): an optional ``[first, last]`` range of frames to
+            render
         label_fields (None): a label field or list of label fields to render.
             If omitted, all compatiable fields are rendered
-=======
-        support (None): an optional ``[first, last]`` range of frames to
-            render
-        label_fields (None): a list of label fields to render. If omitted, all
-            compatiable fields are rendered
->>>>>>> 986297f5
         config (None): an optional :class:`DrawConfig` configuring how to draw
             the labels
         **kwargs: optional keyword arguments specifying parameters of the
