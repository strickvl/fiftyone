--- conflicted
+++ resolved
@@ -152,7 +152,6 @@
     return config_cls(name, label_schema, media_field=media_field, **params)
 
 
-<<<<<<< HEAD
 def _add_new_labels(
     samples, annotation_results, results, label_type, label_field, is_video
 ):
@@ -162,79 +161,6 @@
         list_field = fo_label_type._LABEL_LIST_FIELD
     else:
         is_list = False
-=======
-def load_annotations(samples, anno_key, cleanup=False, **kwargs):
-    """Downloads the labels from the given annotation run from the annotation
-    backend and merges them into the collection.
-
-    See :ref:`this page <loading-annotations>` for more information about
-    using this method to import annotations that you have scheduled by calling
-    :func:`annotate`.
-
-    Args:
-        samples: a :class:`fiftyone.core.collections.SampleCollection`
-        anno_key: an annotation key
-        cleanup (False): whether to delete any informtation regarding this run
-            from the annotation backend after loading the annotations
-        **kwargs: optional keyword arguments for
-            :meth:`AnnotationResults.load_credentials`
-    """
-    results = samples.load_annotation_results(anno_key, **kwargs)
-    backend = results.backend
-
-    annotations_results, additional_results = backend.download_annotations(
-        results
-    )
-
-    if not annotations_results:
-        logger.warning("No annotations found")
-        return
-
-    is_video = samples.media_type == fom.VIDEO
-
-    label_schema = results.config.label_schema
-    for label_field in label_schema:
-        #
-        # First add unexpected labels to new fields
-        #
-
-        if label_field in additional_results:
-            new_results = additional_results[label_field]
-            for new_type, annotations in new_results.items():
-                new_field_name = input(
-                    "\nFound unexpected labels of type '%s' when loading "
-                    "annotations for field '%s'.\nPlease enter a new field "
-                    "name in which to store these annotations, or an empty "
-                    "name to skip them: " % (new_type, label_field)
-                )
-                while True:
-                    frame_fields = samples.get_frame_field_schema() or []
-                    fields = samples.get_field_schema() or []
-                    existing_field = (
-                        new_field_name in frame_fields
-                        or new_field_name in fields
-                    )
-                    if existing_field:
-                        new_field_name = input(
-                            "\nField '%s' already exists.\nPlease enter a new "
-                            "field name in which to store these annotations, "
-                            "or an empty name to skip them: " % new_field_name
-                        )
-                    else:
-                        break
-
-                if not new_field_name:
-                    logger.info(
-                        "Skipping unexpected labels of type '%s' in field "
-                        "'%s'",
-                        new_type,
-                        label_field,
-                    )
-                    continue
-
-                if is_video and not new_field_name.startswith("frames."):
-                    new_field_name = "frames." + new_field_name
->>>>>>> 278562ff
 
     samples = samples.select_fields([])
     logger.info("Adding labels for '%s'..." % label_field)
@@ -404,7 +330,7 @@
             sample.save()
 
 
-def load_annotations(samples, results, cleanup=False):
+def load_annotations(samples, anno_key, cleanup=False, **kwargs):
     """Downloads the labels from the given annotation run from the annotation
     backend and merges them into the collection.
 
@@ -414,10 +340,14 @@
 
     Args:
         samples: a :class:`fiftyone.core.collections.SampleCollection`
-        results: an :class:`AnnotationResults`
+        anno_key: an annotation key
         cleanup (False): whether to delete any informtation regarding this run
             from the annotation backend after loading the annotations
+        **kwargs: optional keyword arguments for
+            :meth:`AnnotationResults.load_credentials`
     """
+    results = samples.load_annotation_results(anno_key, **kwargs)
+    backend = results.backend
     annotations = results.backend.download_annotations(results)
 
     if not annotations:
