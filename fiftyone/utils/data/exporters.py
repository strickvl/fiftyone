--- conflicted
+++ resolved
@@ -20,12 +20,8 @@
 import eta.core.utils as etau
 
 import fiftyone as fo
-import fiftyone.core.clips as focl
 import fiftyone.core.collections as foc
-<<<<<<< HEAD
-=======
 import fiftyone.core.dataset as fod
->>>>>>> 193bebae
 import fiftyone.core.labels as fol
 import fiftyone.core.metadata as fom
 import fiftyone.core.media as fomm
