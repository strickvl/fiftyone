--- conflicted
+++ resolved
@@ -104,7 +104,7 @@
             ``dataset_exporter`` is a :class:`LabeledVideoDatasetExporter`
         num_samples (None): the number of samples in ``samples``. If omitted,
             this is computed (if possible) via ``len(samples)``
-        export_media (True): whether to export media files or to export only 
+        export_media (True): whether to export media files or to export only
             labels and metadata. This argument only applies to certain dataset
             types
         **kwargs: optional keyword arguments to pass to the dataset exporter's
@@ -208,11 +208,8 @@
     dataset_type=None,
     dataset_exporter=None,
     num_samples=None,
-<<<<<<< HEAD
     export_media=True,
-=======
     sample_collection=None,
->>>>>>> 656c533d
     **kwargs
 ):
     """Writes the samples to disk as a dataset in the specified format.
@@ -233,18 +230,15 @@
             write the dataset
         num_samples (None): the number of samples in ``samples``. If omitted,
             this is computed (if possible) via ``len(samples)``
-<<<<<<< HEAD
-        export_media (True): whether to export media files or to export only 
+        export_media (True): whether to export media files or to export only
             labels and metadata. This argument only applies to certain dataset
             types
-=======
         sample_collection (None): the
             :class:`fiftyone.core.collections.SampleCollection` from which
             ``samples`` were extracted. If ``samples`` is itself a
             :class:`fiftyone.core.collections.SampleCollection`, this parameter
             defaults to ``samples``. This parameter is optional and is only
             passed to :meth:`DatasetExporter.log_collection`
->>>>>>> 656c533d
         **kwargs: optional keyword arguments to pass to
             ``dataset_type.get_dataset_exporter_cls(dataset_dir, **kwargs)``
     """
@@ -740,7 +734,7 @@
 class ExportsImages(object):
     """Mixin for :class:`DatasetExporter` classes that export images.
     Args:
-        export_media (True): whether to export media files or to export only 
+        export_media (True): whether to export media files or to export only
             labels and metadata
     """
 
@@ -769,16 +763,15 @@
     def _setup_filename_maker(
         self, output_dir="", default_ext="", ignore_exts=False
     ):
-        """
-        Sets up a :class:`fiftyone.core.utils.UniqueFilenameMaker`
-        to use to generate the output image path
+        """Sets up a :class:`fiftyone.core.utils.UniqueFilenameMaker` to use to
+        generate the output image path
 
         Args:
             output_dir (""): the directory in which to generate output paths
             default_ext (""): the file extension to use when generating default
                 output paths
-            ignore_exts (False): whether to omit file extensions when checking for
-                duplicate filenames
+            ignore_exts (False): whether to omit file extensions when checking
+                for duplicate filenames
         """
         if not self._export_media:
             output_dir = ""
@@ -790,7 +783,7 @@
         )
 
     def _export_image_or_path(self, image_or_path):
-        """Generates the output path to the image and optionally exports the 
+        """Generates the output path to the image and optionally exports the
         image.
 
         Args:
@@ -829,7 +822,7 @@
     def write_data_json_if_necessary(self, json_path):
         """Writes the mapping of unique filenames to filepaths in a
             ``.json`` file if ``export_media`` is False.
-        
+
         Args:
             json_path: path to write the .json file
 
@@ -846,7 +839,7 @@
 class ExportsVideos(object):
     """Mixin for :class:`DatasetExporter` classes that export videos.
     Args:
-    export_media (True): whether to export media files or to export only 
+    export_media (True): whether to export media files or to export only
         labels and metadata
     """
 
@@ -859,16 +852,15 @@
     def _setup_filename_maker(
         self, output_dir="", default_ext="", ignore_exts=False
     ):
-        """
-        Sets up a :class:`fiftyone.core.utils.UniqueFilenameMaker`
-        to use to generate the output video path
+        """Sets up a :class:`fiftyone.core.utils.UniqueFilenameMaker` to use to
+        generate the output video path
 
         Args:
             output_dir (""): the directory in which to generate output paths
             default_ext (""): the file extension to use when generating default
                 output paths
-            ignore_exts (False): whether to omit file extensions when checking for
-                duplicate filenames
+            ignore_exts (False): whether to omit file extensions when checking
+                for duplicate filenames
         """
         if not self._export_media:
             output_dir = ""
@@ -880,7 +872,7 @@
         )
 
     def _export_video(self, video_path):
-        """Generates the output path to the video and optionally exports the 
+        """Generates the output path to the video and optionally exports the
         video.
 
         Args:
@@ -910,7 +902,7 @@
     def write_data_json_if_necessary(self, json_path):
         """Writes the mapping of unique filenames to filepaths in a
             ``data.json`` file if ``export_media`` is False.
-        
+
         Args:
             json_path: path to write the .json file
 
@@ -1016,7 +1008,7 @@
 
     Args:
         export_dir: the directory to write the export
-        export_media (True): whether to export media files or to export only 
+        export_media (True): whether to export media files or to export only
             labels and metadata
     """
 
@@ -1071,7 +1063,7 @@
 
     Args:
         export_dir: the directory to write the export
-        export_media (True): whether to export media files or to export only 
+        export_media (True): whether to export media files or to export only
             labels and metadata
     """
 
@@ -1151,13 +1143,16 @@
 
     Args:
         export_dir: the directory to write the export
-        export_media (True): defines how to export the raw media contained 
+        export_media (True): defines how to export the raw media contained
             in the dataset. Options for this argument include:
 
-            * ``True``: copy and export all media files 
-            * ``False``: avoid exporting media, filepaths are stored in exported labels 
-            * ``"move"``: move media files instead of copying
-            * ``"symlink"``: create a symbolic link to every media file instead of copying
+            -   ``True``: copy and export all media files
+            -   ``False``: avoid exporting media, filepaths are stored in
+                exported labels
+            -   ``"move"``: move media files instead of copying
+            -   ``"symlink"``: create a symbolic link to every media file
+                instead of copying
+
         relative_filepaths (True): whether to store relative (True) or absolute
             (False) filepaths to media files on disk in the output dataset
         pretty_print (False): whether to render the JSON in human readable
@@ -1197,10 +1192,12 @@
         self._samples_path = os.path.join(self.export_dir, "samples.json")
         self._metadata = {}
         self._samples = []
+
         if not self.export_media:
             output_dir = ""
         else:
             output_dir = self._data_dir
+
         self._filename_maker = fou.UniqueFilenameMaker(output_dir=output_dir)
 
     def log_collection(self, sample_collection):
@@ -1312,13 +1309,16 @@
 
     Args:
         export_dir: the directory to write the export
-        export_media (True): defines how to export the raw media contained 
+        export_media (True): defines how to export the raw media contained
             in the dataset. Options for this argument include:
 
-            * ``True``: copy and export all media files 
-            * ``False``: avoid exporting media, filepaths are stored in exported labels 
-            * ``"move"``: move media files instead of copying
-            * ``"symlink"``: create a symbolic link to every media file instead of copying
+            -   ``True``: copy and export all media files
+            -   ``False``: avoid exporting media, filepaths are stored in
+                exported labels
+            -   ``"move"``: move media files instead of copying
+            -   ``"symlink"``: create a symbolic link to every media file
+                instead of copying
+
         rel_dir (None): a relative directory to remove from the ``filepath`` of
             each sample, if possible. The path is converted to an absolute path
             (if necessary) via ``os.path.abspath(os.path.expanduser(rel_dir))``.
@@ -1544,7 +1544,7 @@
         image_format (None): the image format to use when writing in-memory
             images to disk. By default, ``fiftyone.config.default_image_ext``
             is used
-        export_media (True): whether to export media files or to export only 
+        export_media (True): whether to export media files or to export only
             labels and metadata
         pretty_print (False): whether to render the JSON in human readable
             format with newlines and indentations
@@ -1777,7 +1777,7 @@
         image_format (None): the image format to use when writing in-memory
             images to disk. By default, ``fiftyone.config.default_image_ext``
             is used
-        export_media (True): whether to export media files or to export only 
+        export_media (True): whether to export media files or to export only
             labels and metadata
         pretty_print (False): whether to render the JSON in human readable
             format with newlines and indentations
@@ -1884,7 +1884,6 @@
         self.mask_format = mask_format
         self._data_dir = None
         self._labels_dir = None
-        self._filename_maker = None
 
     @property
     def requires_image_metadata(self):
@@ -1897,16 +1896,14 @@
     def setup(self):
         self._data_dir = os.path.join(self.export_dir, "data")
         self._labels_dir = os.path.join(self.export_dir, "labels")
-        self._filename_maker = fou.UniqueFilenameMaker(
+        self._setup_filename_maker(
             output_dir=self._data_dir,
             default_ext=self.image_format,
             ignore_exts=True,
         )
 
     def export_sample(self, image_or_path, segmentation, metadata=None):
-        out_image_path = self._export_image_or_path(
-            image_or_path, self._filename_maker
-        )
+        out_image_path = self._export_image_or_path(image_or_path)
         name = os.path.splitext(os.path.basename(out_image_path))[0]
 
         out_mask_path = os.path.join(self._labels_dir, name + self.mask_format)
@@ -2060,9 +2057,7 @@
         )
         self._data_dir = self._labeled_dataset.data_dir
         self._labels_dir = self._labeled_dataset.labels_dir
-        self._setup_filename_maker(
-            output_dir=self._data_dir, ignore_exts=True,
-        )
+        self._setup_filename_maker(output_dir=self._data_dir, ignore_exts=True)
 
     def log_collection(self, sample_collection):
         self._description = sample_collection.info.get("description", None)
