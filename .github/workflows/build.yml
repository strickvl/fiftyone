--- conflicted
+++ resolved
@@ -104,8 +104,6 @@
         run: |
           python setup.py bdist_wheel
           pip install dist/*.whl
-<<<<<<< HEAD
-=======
       - name: Install test dependencies (non-Windows)
         if: ${{ !startsWith(matrix.os, 'windows') }}
         run: |
@@ -114,7 +112,6 @@
         run: |
           pip install --pre --extra-index-url https://test.pypi.org/simple/ fiftyone-brain voxel51-eta
           pip install -e .
->>>>>>> faf7d1e2
       - name: Install ETA from source
         if: ${{ !startsWith(github.ref, 'refs/heads/rel') && !startsWith(github.ref, 'refs/tags/') }}
         run: |
@@ -123,17 +120,6 @@
           cd eta
           python setup.py bdist_wheel
           pip install ./dist/*.whl
-<<<<<<< HEAD
-      - name: Install test dependencies (non-Windows)
-        if: ${{ !startsWith(matrix.os, 'windows') }}
-        run: |
-          pip install pytest tensorflow tensorflow-datasets torch torchvision
-      - name: Install fiftyone
-        run: |
-          pip install --pre --extra-index-url https://test.pypi.org/simple/ fiftyone-brain
-          pip install -e .
-=======
->>>>>>> faf7d1e2
       # obtained from "Windows, pip" instructions at
       # https://pytorch.org/get-started/locally/ - unaware of a way to update
       # the version number automatically, but tests on other platforms should
